<<<<<<< HEAD
<?xml version="1.0" encoding="UTF-8"?>
<!--

    This file is part of storage-service.

    storage-service is free software: you can redistribute it and/or modify
    it under the terms of the GNU General Public License as published by
    the Free Software Foundation, either version 3 of the License, or
    (at your option) any later version.

    storage-service is distributed in the hope that it will be useful,
    but WITHOUT ANY WARRANTY; without even the implied warranty of
    MERCHANTABILITY or FITNESS FOR A PARTICULAR PURPOSE.  See the
    GNU General Public License for more details.

    You should have received a copy of the GNU General Public License
    along with storage-service.  If not, see <http://www.gnu.org/licenses/>.

-->
<project xmlns="http://maven.apache.org/POM/4.0.0" xmlns:xsi="http://www.w3.org/2001/XMLSchema-instance" xsi:schemaLocation="http://maven.apache.org/POM/4.0.0 http://maven.apache.org/xsd/maven-4.0.0.xsd">
    <modelVersion>4.0.0</modelVersion>
	<parent>
		<groupId>org.hobbit</groupId>
		<artifactId>platform-parent</artifactId>
		<version>1.0.4</version>
		<relativePath>../../platform-parent</relativePath>
	</parent>
    <artifactId>storage-service</artifactId>
    <packaging>jar</packaging>

	<!-- LICENSE -->
	<licenses>
		<license>
			<name>GPL 2.0</name>
			<url>https://www.gnu.org/licenses/gpl-2.0.txt</url>
		</license>
	</licenses>
    <inceptionYear>2017</inceptionYear>
    
    <dependencies>
        <!-- Java IO -->
        <dependency>
            <groupId>commons-io</groupId>
            <artifactId>commons-io</artifactId>
        </dependency>
        <!-- RabbitMQ -->
        <dependency>
            <groupId>com.rabbitmq</groupId>
            <artifactId>amqp-client</artifactId>
        </dependency>
        <!-- Apache Jena -->
        <dependency>
            <groupId>org.apache.jena</groupId>
            <artifactId>jena-core</artifactId>
        </dependency>
		<dependency>
			<groupId>org.apache.jena</groupId>
			<artifactId>apache-jena-libs</artifactId>
			<type>pom</type>
		</dependency>
    </dependencies>

	<build>
		<finalName>${project.artifactId}</finalName>
		<plugins>
			<plugin>
				<groupId>org.apache.maven.plugins</groupId>
				<artifactId>maven-compiler-plugin</artifactId>
			</plugin>
			<plugin>
				<groupId>org.apache.maven.plugins</groupId>
				<artifactId>maven-shade-plugin</artifactId>
			</plugin>
			<!-- Javadoc plugin for generating documentation -->
			<plugin>
				<groupId>org.apache.maven.plugins</groupId>
				<artifactId>maven-javadoc-plugin</artifactId>
			</plugin>
            <!-- Source plugin for creating source file jar -->
            <plugin>
                <groupId>org.apache.maven.plugins</groupId>
                <artifactId>maven-source-plugin</artifactId>
            </plugin>
			<!-- License management plugin -->
			<plugin>
				<groupId>com.mycila</groupId>
				<artifactId>license-maven-plugin</artifactId>
				<configuration>
					<header>com/mycila/maven/plugin/license/templates/GPL-3.txt</header>
					<properties>
						<owner>Semantic Data Management Unit (InfAI)</owner>
						<email>ngonga@informatik.uni-leipzig.de</email>
					</properties>
					<excludes>
						<exclude>**/README</exclude>
						<exclude>**/LICENSE</exclude>
						<exclude>Makefile</exclude>
						<exclude>Dockerfile</exclude>
						<exclude>src/test/resources/**</exclude>
						<exclude>src/main/resources/**</exclude>
					</excludes>
				</configuration>
			</plugin>
		</plugins>
	</build>
=======
<?xml version="1.0" encoding="UTF-8"?>
<!--

    This file is part of storage-service.

    storage-service is free software: you can redistribute it and/or modify
    it under the terms of the GNU General Public License as published by
    the Free Software Foundation, either version 3 of the License, or
    (at your option) any later version.

    storage-service is distributed in the hope that it will be useful,
    but WITHOUT ANY WARRANTY; without even the implied warranty of
    MERCHANTABILITY or FITNESS FOR A PARTICULAR PURPOSE.  See the
    GNU General Public License for more details.

    You should have received a copy of the GNU General Public License
    along with storage-service.  If not, see <http://www.gnu.org/licenses/>.

-->
<project xmlns="http://maven.apache.org/POM/4.0.0" xmlns:xsi="http://www.w3.org/2001/XMLSchema-instance" xsi:schemaLocation="http://maven.apache.org/POM/4.0.0 http://maven.apache.org/xsd/maven-4.0.0.xsd">
    <modelVersion>4.0.0</modelVersion>
    <groupId>org.hobbit</groupId>
    <artifactId>storage-service</artifactId>
    <version>1.0.9</version>
    <packaging>jar</packaging>
    <properties>
        <project.build.sourceEncoding>UTF-8</project.build.sourceEncoding>
        <maven.compiler.source>1.8</maven.compiler.source>
        <maven.compiler.target>1.8</maven.compiler.target>
        <junit.version>4.11</junit.version>
    </properties>

    <!-- LICENSE -->
    <licenses>
        <license>
            <name>GPL 2.0</name>
            <url>https://www.gnu.org/licenses/gpl-2.0.txt</url>
        </license>
    </licenses>
    <inceptionYear>2017</inceptionYear>

    <repositories>
        <repository>
            <id>maven.aksw.internal</id>
            <name>University Leipzig, AKSW Maven2 Repository</name>
            <url>http://maven.aksw.org/repository/internal</url>
        </repository>
        <repository>
            <id>maven.aksw.snapshots</id>
            <name>University Leipzig, AKSW Maven2 Repository</name>
            <url>http://maven.aksw.org/repository/snapshots</url>
        </repository>
        <repository>
            <id>Apache Repo</id>
            <name>Apache Repository</name>
            <url>https://repository.apache.org/content/repositories/releases/</url>
        </repository>
    </repositories>
    <dependencies>
        <!-- Java IO -->
        <dependency>
            <groupId>commons-io</groupId>
            <artifactId>commons-io</artifactId>
            <version>2.5</version>
        </dependency>
        <!-- HOBBIT Core -->
        <dependency>
            <groupId>org.hobbit</groupId>
            <artifactId>core</artifactId>
            <version>1.0.4</version>
        </dependency>
        <!-- RabbitMQ -->
        <dependency>
            <groupId>com.rabbitmq</groupId>
            <artifactId>amqp-client</artifactId>
            <version>3.6.0</version>
        </dependency>
        <!-- Apache Jena -->
        <dependency>
            <groupId>org.apache.jena</groupId>
            <artifactId>jena-core</artifactId>
            <version>3.1.0</version>
        </dependency>
        <dependency>
            <groupId>org.apache.jena</groupId>
            <artifactId>apache-jena-libs</artifactId>
            <type>pom</type>
            <version>3.1.0</version>
        </dependency>
        <!-- ~~~~~~~~~~~~~~~~~~~ Testing ~~~~~~~~~~~~~~~~~~~~~~ -->
        <!-- JUnit -->
        <dependency>
            <groupId>junit</groupId>
            <artifactId>junit</artifactId>
            <version>${junit.version}</version>
            <scope>test</scope>
        </dependency>
        <!-- System rules for setting environment variables -->
        <!-- <dependency>
            <groupId>com.github.stefanbirkner</groupId>
            <artifactId>system-rules</artifactId>
            <version>1.16.0</version>
            <scope>test</scope>
        </dependency> -->
        <!-- ~~~~~~~~~~~~~~~~~~~ End Testing ~~~~~~~~~~~~~~~~~~~~~~ -->
    </dependencies>

    <build>
        <finalName>${project.artifactId}</finalName>
        <plugins>
            <plugin>
                <groupId>org.apache.maven.plugins</groupId>
                <artifactId>maven-compiler-plugin</artifactId>
                <version>3.5.1</version>
                <configuration>
                    <source>${maven.compiler.source}</source>
                    <target>${maven.compiler.target}</target>
                </configuration>
            </plugin>
            <plugin>
                <groupId>org.apache.maven.plugins</groupId>
                <artifactId>maven-shade-plugin</artifactId>
                <version>2.4.3</version>
                <configuration>
                    <!-- filter all the META-INF files of other artifacts -->
                    <filters>
                        <filter>
                            <artifact>*:*</artifact>
                            <excludes>
                                <exclude>META-INF/*.SF</exclude>
                                <exclude>META-INF/*.DSA</exclude>
                                <exclude>META-INF/*.RSA</exclude>
                            </excludes>
                        </filter>
                    </filters>
                    <transformers>
                        <transformer
                            implementation="org.apache.maven.plugins.shade.resource.ManifestResourceTransformer">
                            <manifestEntries>
                                <X-Compile-Source-JDK>${maven.compile.source}</X-Compile-Source-JDK>
                                <X-Compile-Target-JDK>${maven.compile.target}</X-Compile-Target-JDK>
                            </manifestEntries>
                        </transformer>
                        <transformer implementation="org.apache.maven.plugins.shade.resource.ServicesResourceTransformer" />
                    </transformers>
                </configuration>
                <executions>
                    <execution>
                        <phase>package</phase>
                        <goals>
                            <goal>shade</goal>
                        </goals>
                    </execution>
                </executions>
            </plugin>
            <!-- Javadoc plugin for generating documentation -->
            <plugin>
                <groupId>org.apache.maven.plugins</groupId>
                <artifactId>maven-javadoc-plugin</artifactId>
                <version>2.10.1</version>
                <configuration>
                    <show>private</show>
                    <nohelp>true</nohelp>
                    <failOnError>false</failOnError>
                </configuration>
                <executions>
                    <execution>
                        <phase>package</phase>
                        <goals>
                            <goal>jar</goal>
                        </goals>
                    </execution>
                </executions>
            </plugin>
            <!-- Source plugin for creating source file jar -->
            <plugin>
                <groupId>org.apache.maven.plugins</groupId>
                <artifactId>maven-source-plugin</artifactId>
                <version>2.2.1</version>
                <executions>
                    <execution>
                        <phase>package</phase>
                        <goals>
                            <goal>jar</goal>
                        </goals>
                    </execution>
                </executions>
            </plugin>
            <!-- License management plugin -->
            <plugin>
                <groupId>com.mycila</groupId>
                <artifactId>license-maven-plugin</artifactId>
                <version>2.11</version>
                <configuration>
                    <header>com/mycila/maven/plugin/license/templates/GPL-3.txt</header>
                    <properties>
                        <owner>Semantic Data Management Unit (InfAI)</owner>
                        <email>ngonga@informatik.uni-leipzig.de</email>
                    </properties>
                    <excludes>
                        <exclude>**/README</exclude>
                        <exclude>**/LICENSE</exclude>
                        <exclude>Makefile</exclude>
                        <exclude>Dockerfile</exclude>
                        <exclude>src/test/resources/**</exclude>
                        <exclude>src/main/resources/**</exclude>
                    </excludes>
                </configuration>
            </plugin>
        </plugins>
    </build>
>>>>>>> 49118aac
</project><|MERGE_RESOLUTION|>--- conflicted
+++ resolved
@@ -1,110 +1,3 @@
-<<<<<<< HEAD
-<?xml version="1.0" encoding="UTF-8"?>
-<!--
-
-    This file is part of storage-service.
-
-    storage-service is free software: you can redistribute it and/or modify
-    it under the terms of the GNU General Public License as published by
-    the Free Software Foundation, either version 3 of the License, or
-    (at your option) any later version.
-
-    storage-service is distributed in the hope that it will be useful,
-    but WITHOUT ANY WARRANTY; without even the implied warranty of
-    MERCHANTABILITY or FITNESS FOR A PARTICULAR PURPOSE.  See the
-    GNU General Public License for more details.
-
-    You should have received a copy of the GNU General Public License
-    along with storage-service.  If not, see <http://www.gnu.org/licenses/>.
-
--->
-<project xmlns="http://maven.apache.org/POM/4.0.0" xmlns:xsi="http://www.w3.org/2001/XMLSchema-instance" xsi:schemaLocation="http://maven.apache.org/POM/4.0.0 http://maven.apache.org/xsd/maven-4.0.0.xsd">
-    <modelVersion>4.0.0</modelVersion>
-	<parent>
-		<groupId>org.hobbit</groupId>
-		<artifactId>platform-parent</artifactId>
-		<version>1.0.4</version>
-		<relativePath>../../platform-parent</relativePath>
-	</parent>
-    <artifactId>storage-service</artifactId>
-    <packaging>jar</packaging>
-
-	<!-- LICENSE -->
-	<licenses>
-		<license>
-			<name>GPL 2.0</name>
-			<url>https://www.gnu.org/licenses/gpl-2.0.txt</url>
-		</license>
-	</licenses>
-    <inceptionYear>2017</inceptionYear>
-    
-    <dependencies>
-        <!-- Java IO -->
-        <dependency>
-            <groupId>commons-io</groupId>
-            <artifactId>commons-io</artifactId>
-        </dependency>
-        <!-- RabbitMQ -->
-        <dependency>
-            <groupId>com.rabbitmq</groupId>
-            <artifactId>amqp-client</artifactId>
-        </dependency>
-        <!-- Apache Jena -->
-        <dependency>
-            <groupId>org.apache.jena</groupId>
-            <artifactId>jena-core</artifactId>
-        </dependency>
-		<dependency>
-			<groupId>org.apache.jena</groupId>
-			<artifactId>apache-jena-libs</artifactId>
-			<type>pom</type>
-		</dependency>
-    </dependencies>
-
-	<build>
-		<finalName>${project.artifactId}</finalName>
-		<plugins>
-			<plugin>
-				<groupId>org.apache.maven.plugins</groupId>
-				<artifactId>maven-compiler-plugin</artifactId>
-			</plugin>
-			<plugin>
-				<groupId>org.apache.maven.plugins</groupId>
-				<artifactId>maven-shade-plugin</artifactId>
-			</plugin>
-			<!-- Javadoc plugin for generating documentation -->
-			<plugin>
-				<groupId>org.apache.maven.plugins</groupId>
-				<artifactId>maven-javadoc-plugin</artifactId>
-			</plugin>
-            <!-- Source plugin for creating source file jar -->
-            <plugin>
-                <groupId>org.apache.maven.plugins</groupId>
-                <artifactId>maven-source-plugin</artifactId>
-            </plugin>
-			<!-- License management plugin -->
-			<plugin>
-				<groupId>com.mycila</groupId>
-				<artifactId>license-maven-plugin</artifactId>
-				<configuration>
-					<header>com/mycila/maven/plugin/license/templates/GPL-3.txt</header>
-					<properties>
-						<owner>Semantic Data Management Unit (InfAI)</owner>
-						<email>ngonga@informatik.uni-leipzig.de</email>
-					</properties>
-					<excludes>
-						<exclude>**/README</exclude>
-						<exclude>**/LICENSE</exclude>
-						<exclude>Makefile</exclude>
-						<exclude>Dockerfile</exclude>
-						<exclude>src/test/resources/**</exclude>
-						<exclude>src/main/resources/**</exclude>
-					</excludes>
-				</configuration>
-			</plugin>
-		</plugins>
-	</build>
-=======
 <?xml version="1.0" encoding="UTF-8"?>
 <!--
 
@@ -316,5 +209,4 @@
             </plugin>
         </plugins>
     </build>
->>>>>>> 49118aac
 </project>