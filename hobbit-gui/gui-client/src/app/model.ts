--- conflicted
+++ resolved
@@ -179,12 +179,6 @@
 }
 
 export class Experiment {
-<<<<<<< HEAD
-=======
-  constructor(public id: string, public kpis: ConfigurationParameterValue[], public benchmark: Benchmark,
-    public system: NamedEntity, public challengeTask: NamedEntity, public error?: string, public rank?: number) {}
-}
->>>>>>> 99f19dc4
 
     @Type(() => ConfigParamRealisation)
     public kpis: ConfigParamRealisation[];
@@ -198,7 +192,7 @@
     @Type(() => ChallengeTask)
     public challengeTask: ChallengeTask;
 
-    constructor(public id: string, public error?: string) { }
+    constructor(public id: string, public error?: string, public rank?: number) { }
 }
 
 export class ExperimentCount {
