<<<<<<< HEAD
<div *ngIf="loaded">
  <div *ngIf="!rows">
    <p>No experiment results found</p>
  </div>
  <div *ngIf="rows">
    <div class="row">
      <div class="col-md-12">
        <p-dataTable [value]="rows" resizableColumns="true" reorderableColumns="true" rowGroupMode="subheader" groupField="group"
          expandableRowGroups="true" [expandedRowsGroups]="rowGroups" [sortableRowGroup]="false">
          <ng-template pTemplate="rowgroupheader" let-rowData>
            <strong>{{rowData.group}}</strong>
=======
<div *ngIf="!rows">
  <p>No experiment results found</p>
</div>
<div *ngIf="rows">
  <div class="row">
    <div class="col-md-12">
      <p-dataTable [value]="rows" resizableColumns="true" reorderableColumns="true" rowGroupMode="subheader" groupField="group"
        expandableRowGroups="true" [expandedRowsGroups]="['Experiment', 'Parameter', 'KPIs', 'Logs']" [sortableRowGroup]="false">
        <ng-template pTemplate="rowgroupheader" let-rowData><strong>{{rowData.group}}</strong></ng-template>
        <p-column header="Experiment ID" styleClass="dataTableWrapping">
          <ng-template let-row="rowData" pTemplate="body">
            <span *ngIf="row.kpiSample" [title]="row.kpiSample.description ? row.kpiSample.description : ''">{{row.kpiSample.name}}</span>
          </ng-template>
        </p-column>
        <p-column *ngFor="let ex of experiments; let i = index" styleClass="dataTableWrapping">
          <ng-template pTemplate="header"><span title="Experiment ID">{{ex.id}}</span></ng-template>
          <ng-template pTemplate="body" let-row="rowData">
            <div *ngIf="row.kpiSample.name === 'Error' && row.values[i]; else notError" class="alert alert-danger" role="alert" [title]="row.values[i]">
              {{row.values[i]}}
            </div>

            <ng-template #notError>
                <div *ngIf="row.kpiSample.name === 'Benchmark Log' || row.kpiSample.name === 'System Log'; else defaultStyle">
                  <button [disabled]="!row.values[i]" class="btn" (click)="download(row.values[i])">Download</button>
                </div>

                <ng-template #defaultStyle>
                    <span [title]="row.descriptions[i] ? row.descriptions[i] : ''">{{row.values[i]}}</span>
                </ng-template>
            </ng-template>
>>>>>>> 7ade8579
          </ng-template>
          <p-column header="Experiment ID" styleClass="dataTableWrapping">
            <ng-template let-row="rowData" pTemplate="body">
              <span *ngIf="row.kpiSample" [title]="row.kpiSample.description ? row.kpiSample.description : ''">{{row.kpiSample.name}}</span>
            </ng-template>
          </p-column>
          <p-column *ngFor="let ex of experiments; let i = index" styleClass="dataTableWrapping">
            <ng-template pTemplate="header">
              <span title="Experiment ID">{{ex.id}}</span>
            </ng-template>
            <ng-template pTemplate="body" let-row="rowData">
              <span *ngIf="row.kpiSample.name !== 'Error'" [title]="row.descriptions[i] ? row.descriptions[i] : ''">{{row.values[i]}}</span>
              <div *ngIf="row.kpiSample.name === 'Error' && row.values[i]" class="alert alert-danger" role="alert" [title]="row.values[i]">
                {{row.values[i]}}
              </div>
            </ng-template>
          </p-column>
        </p-dataTable>
      </div>
    </div>
  </div>
</div><|MERGE_RESOLUTION|>--- conflicted
+++ resolved
@@ -1,4 +1,3 @@
-<<<<<<< HEAD
 <div *ngIf="loaded">
   <div *ngIf="!rows">
     <p>No experiment results found</p>
@@ -7,41 +6,9 @@
     <div class="row">
       <div class="col-md-12">
         <p-dataTable [value]="rows" resizableColumns="true" reorderableColumns="true" rowGroupMode="subheader" groupField="group"
-          expandableRowGroups="true" [expandedRowsGroups]="rowGroups" [sortableRowGroup]="false">
+          expandableRowGroups="true" [expandedRowsGroups]="['Experiment', 'Parameter', 'KPIs', 'Logs']" [sortableRowGroup]="false">
           <ng-template pTemplate="rowgroupheader" let-rowData>
             <strong>{{rowData.group}}</strong>
-=======
-<div *ngIf="!rows">
-  <p>No experiment results found</p>
-</div>
-<div *ngIf="rows">
-  <div class="row">
-    <div class="col-md-12">
-      <p-dataTable [value]="rows" resizableColumns="true" reorderableColumns="true" rowGroupMode="subheader" groupField="group"
-        expandableRowGroups="true" [expandedRowsGroups]="['Experiment', 'Parameter', 'KPIs', 'Logs']" [sortableRowGroup]="false">
-        <ng-template pTemplate="rowgroupheader" let-rowData><strong>{{rowData.group}}</strong></ng-template>
-        <p-column header="Experiment ID" styleClass="dataTableWrapping">
-          <ng-template let-row="rowData" pTemplate="body">
-            <span *ngIf="row.kpiSample" [title]="row.kpiSample.description ? row.kpiSample.description : ''">{{row.kpiSample.name}}</span>
-          </ng-template>
-        </p-column>
-        <p-column *ngFor="let ex of experiments; let i = index" styleClass="dataTableWrapping">
-          <ng-template pTemplate="header"><span title="Experiment ID">{{ex.id}}</span></ng-template>
-          <ng-template pTemplate="body" let-row="rowData">
-            <div *ngIf="row.kpiSample.name === 'Error' && row.values[i]; else notError" class="alert alert-danger" role="alert" [title]="row.values[i]">
-              {{row.values[i]}}
-            </div>
-
-            <ng-template #notError>
-                <div *ngIf="row.kpiSample.name === 'Benchmark Log' || row.kpiSample.name === 'System Log'; else defaultStyle">
-                  <button [disabled]="!row.values[i]" class="btn" (click)="download(row.values[i])">Download</button>
-                </div>
-
-                <ng-template #defaultStyle>
-                    <span [title]="row.descriptions[i] ? row.descriptions[i] : ''">{{row.values[i]}}</span>
-                </ng-template>
-            </ng-template>
->>>>>>> 7ade8579
           </ng-template>
           <p-column header="Experiment ID" styleClass="dataTableWrapping">
             <ng-template let-row="rowData" pTemplate="body">
@@ -53,10 +20,19 @@
               <span title="Experiment ID">{{ex.id}}</span>
             </ng-template>
             <ng-template pTemplate="body" let-row="rowData">
-              <span *ngIf="row.kpiSample.name !== 'Error'" [title]="row.descriptions[i] ? row.descriptions[i] : ''">{{row.values[i]}}</span>
-              <div *ngIf="row.kpiSample.name === 'Error' && row.values[i]" class="alert alert-danger" role="alert" [title]="row.values[i]">
+              <div *ngIf="row.kpiSample.name === 'Error' && row.values[i]; else notError" class="alert alert-danger" role="alert" [title]="row.values[i]">
                 {{row.values[i]}}
               </div>
+
+              <ng-template #notError>
+                <div *ngIf="row.kpiSample.name === 'Benchmark Log' || row.kpiSample.name === 'System Log'; else defaultStyle">
+                  <button [disabled]="!row.values[i]" class="btn" (click)="download(row.values[i])">Download</button>
+                </div>
+
+                <ng-template #defaultStyle>
+                  <span [title]="row.descriptions[i] ? row.descriptions[i] : ''">{{row.values[i]}}</span>
+                </ng-template>
+              </ng-template>
             </ng-template>
           </p-column>
         </p-dataTable>
