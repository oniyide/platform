<div *ngIf="loaded">
  <div *ngIf="!rows">
    <p>No experiment results found</p>
  </div>
  <div *ngIf="rows">
    <div class="row">
      <div class="col-md-12">
        <p-dataTable [value]="rows" resizableColumns="true" reorderableColumns="true" rowGroupMode="subheader" groupField="group"
          expandableRowGroups="true" [expandedRowsGroups]="['Experiment', 'Parameter', 'KPIs', 'Logs']" [sortableRowGroup]="false">
          <ng-template pTemplate="rowgroupheader" let-rowData>
            <strong>{{rowData.group}}</strong>
          </ng-template>
          <p-column header="Experiment ID" styleClass="dataTableWrapping">
            <ng-template let-row="rowData" pTemplate="body">
              <span *ngIf="row.kpiSample" [title]="row.kpiSample.description ? row.kpiSample.description : ''">{{row.kpiSample.name}}</span>
            </ng-template>
          </p-column>
          <p-column *ngFor="let ex of experiments; let i = index" styleClass="dataTableWrapping">
            <ng-template pTemplate="header">
              <span title="Experiment ID">{{ex.id}}</span>
            </ng-template>
            <ng-template pTemplate="body" let-row="rowData">
              <div *ngIf="row.kpiSample.name === 'Error' && row.values[i]; else notError" class="alert alert-danger" role="alert" [title]="row.values[i]">
                {{row.values[i]}}
              </div>

              <ng-template #notError>
                <div *ngIf="row.kpiSample.name === 'Benchmark Log' || row.kpiSample.name === 'System Log'; else defaultStyle">
                  <button [disabled]="!row.values[i]" class="btn" (click)="download(row.values[i])">Download</button>
                </div>

                <ng-template #defaultStyle>
                  <span [title]="row.descriptions[i] ? row.descriptions[i] : ''">{{row.values[i]}}</span>
                </ng-template>
              </ng-template>
            </ng-template>
<<<<<<< HEAD
          </ng-template>
        </p-column>
      </p-dataTable>

      <canvas id="resultsChart" width="600" height="400"></canvas>
=======
          </p-column>
        </p-dataTable>
      </div>
>>>>>>> 24e2e30f
    </div>
  </div>
</div><|MERGE_RESOLUTION|>--- conflicted
+++ resolved
@@ -34,17 +34,10 @@
                 </ng-template>
               </ng-template>
             </ng-template>
-<<<<<<< HEAD
-          </ng-template>
-        </p-column>
-      </p-dataTable>
-
-      <canvas id="resultsChart" width="600" height="400"></canvas>
-=======
           </p-column>
         </p-dataTable>
+        <canvas id="resultsChart" width="600" height="400"></canvas>
       </div>
->>>>>>> 24e2e30f
     </div>
   </div>
 </div>