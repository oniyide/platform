--- conflicted
+++ resolved
@@ -149,17 +149,11 @@
   download(path: string, format: string) {
     this.bs.getLogFile(path, format).subscribe(log => {
       const link = document.createElement('a');
-<<<<<<< HEAD
-      link.download = `log.${format.toLowerCase()}`;
-      const blob = new Blob([log], { type: this.getMimeType(format) });
-      link.href = window.URL.createObjectURL(blob);
-=======
       link.setAttribute('href', 'data:text/plain;charset=utf-8,' + encodeURIComponent(log));
-      link.setAttribute('download', 'log.txt');
+      link.setAttribute('download', `log.${format.toLowerCase()});
       link.style.display = 'none';
       document.body.appendChild(link);
 
->>>>>>> 7ced456d
       link.click();
       document.body.removeChild(link);
     });
