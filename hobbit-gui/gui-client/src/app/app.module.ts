import { RegisterComponent } from './challenges/register/register.component';
import { ExperimentsComponent } from './experiments/experiments.component';
import { PathLocationStrategy, LocationChangeListener, LocationStrategy } from '@angular/common';
import { EditComponent } from './challenges/edit/edit.component';
import { CustomHttp } from './custom-http.service';
import { BackendService } from './backend.service';
import { KeycloakService } from './auth/keycloak.service';
import { AuthGuardService } from './auth/auth-guard.service';
import { BrowserAnimationsModule } from '@angular/platform-browser/animations';
import { BrowserModule } from '@angular/platform-browser';
import { FormsModule, ReactiveFormsModule } from '@angular/forms';
import { NgModule } from '@angular/core';
import { RouterModule, Routes, Router } from '@angular/router';
import { Http, HttpModule, XHRBackend, RequestOptions } from '@angular/http';
import { SlimLoadingBarModule, SlimLoadingBarService } from 'ng2-slim-loading-bar';
import { ModalModule } from 'ngx-bootstrap/modal';
import { DataTableModule, CalendarModule, ConfirmationService, ConfirmDialogModule, MessagesModule } from 'primeng/primeng';
import { MessageService } from 'primeng/components/common/messageservice';
import { AppComponent } from './app.component';
import { NavbarComponent } from './navbar/navbar.component';
import { HomeComponent } from './home/home.component';
import { NotFoundComponent } from './not-found/not-found.component';
import { BenchmarkComponent } from './benchmark/benchmark.component';
import { BenchmarkComponent as UploadBenchmarkComponent } from './upload/benchmark/benchmark.component';
import { PageHeaderComponent } from './page-header/page-header.component';
import { SystemComponent } from './upload/system/system.component';
import { ConfigComponent } from './benchmark/config/config.component';
import { DynFormComponent } from './dyn-form/dyn-form.component';
import { ChallengesComponent } from './challenges/challenges.component';
import { EditComponent as ChallengesEditComponent } from './challenges/edit/edit.component';
import { ExperimentsComponent as ChallengeExperimentsComponent } from './challenges/experiments/experiments.component';
import { DetailsComponent as ExperimentDetailsComponent } from './experiments/details/details.component';
import { TaskComponent } from './challenges/task/task.component';
import { RegistrationComponent } from './challenges/registration/registration.component';
import { DetailsWrapperComponent } from './experiments/details-wrapper/details-wrapper.component';
import { StatusComponent } from './benchmark/status/status.component';

<<<<<<< HEAD
import { rootRouterConfig } from './app.routes';
import { AppComponent } from './app.comp';
import { MenuItemComponent, NavbarComponent } from './navbar.comp';
import { HomeComponent } from './home.comp';
import { UploadBenchmarkComponent } from './upload-benchmark.comp';
import { UploadSystemComponent } from './upload-system.comp';
import { BenchmarkSubmitComponent } from './benchmark-submit.comp';
import { BenchmarkSubmitResponseComponent } from './benchmark-submit-response.comp';
import { BenchmarkStatusComponent } from './benchmark-status.comp';
import { BenchmarkResultDisplayComponent } from './benchmark-result-display.comp';
import { BenchmarkConfigParamsComponent } from './benchmark-configparams.comp';
import { SubmissionDetailsComponent } from './submission-details.comp';
import { ChallengesListComponent } from './challenges-list.comp';
import { ChallengeEditComponent } from './challenge-edit.comp';
import { ChallengeTaskEditComponent } from './challenge-task-edit.comp';
import { ExperimentsComponent } from './experiments.comp';
import { ExperimentsWrapperComponent } from './experiments-wrapper.comp';
import { ExperimentsDetailsComponent } from './experiments-details.comp';
import { ExperimentsDetailsWrapperComponent } from './experiments-details-wrapper.comp';
import { ChallengeRegisterSystemsComponent } from './challenge-register-systems.comp';
import { ChallengeShowRegistrationsComponent } from './challenge-show-registrations.comp';
import { ChallengeTasksExperimentsComponent } from './challenge-tasks-experiments.comp';
import { ChallengeTasksLeaderboardsComponent } from './challenge-tasks-leaderboards.comp';
import { LeaderboardComponent } from './leaderboard.comp';
=======
>>>>>>> 0cf57c76

const appRoutes: Routes = [
  { path: '', redirectTo: 'home', pathMatch: 'full' },
  { path: 'home', component: HomeComponent, canActivate: [AuthGuardService] },
  { path: 'upload/benchmarks', component: UploadBenchmarkComponent, canActivate: [AuthGuardService] },
  { path: 'upload/systems', component: SystemComponent, canActivate: [AuthGuardService] },
  { path: 'benchmarks', component: BenchmarkComponent, canActivate: [AuthGuardService] },
  { path: 'benchmarks/status', component: StatusComponent, canActivate: [AuthGuardService] },
  { path: 'challenges', component: ChallengesComponent, canActivate: [AuthGuardService] },
  { path: 'challenges/:id', component: ChallengesEditComponent, canActivate: [AuthGuardService] },
  { path: 'challenges/:id/experiments', component: ChallengeExperimentsComponent, canActivate: [AuthGuardService] },
  { path: 'challenges/:id/register', component: RegisterComponent, canActivate: [AuthGuardService] },
  { path: 'challenges/:id/registrations', component: RegistrationComponent, canActivate: [AuthGuardService] },
  { path: 'challenges/:id/edit/:task', component: TaskComponent, canActivate: [AuthGuardService] },
  { path: 'experiments', component: ExperimentsComponent, canActivate: [AuthGuardService] },
  { path: 'experiments/:id', component: DetailsWrapperComponent, canActivate: [AuthGuardService] },
  { path: 'experiments/task/:task', component: DetailsWrapperComponent, canActivate: [AuthGuardService] },
  { path: '**', component: NotFoundComponent }
];



export const httpProvide = {
  provide: Http,
  useFactory: httpClientFactory,
  deps: [XHRBackend, RequestOptions, KeycloakService, SlimLoadingBarService, Router, MessageService]
};
export function httpClientFactory(backend: XHRBackend, defaultOptions: RequestOptions, keycloakService: KeycloakService,
  slimLoadingBarService: SlimLoadingBarService, router: Router, messageService: MessageService): Http {
  return new CustomHttp(backend, defaultOptions, keycloakService, slimLoadingBarService, router, messageService);
}

// merge initial path and hash (if it looks suitable)
export class MergeLocationStrategy extends PathLocationStrategy {
  onPopState(fn: LocationChangeListener): void {
    const oldURL = this.path(true);
    // merge "#/...", "#<ID>,<ID>..." and "#<UUID>" into path
    const newURL = oldURL.replace(/#(?:\/(.*)|([\d,%C]+)|(\w{8}-\w{4}-\w{4}-\w{4}-\w{12}))$/, '$1$2$3');
    if (newURL !== oldURL) {
      this.replaceState(null, '', newURL, '');
    }
    super.onPopState(fn);
  }
}
export const mergeStrategyProvide = { provide: LocationStrategy, useClass: MergeLocationStrategy };


@NgModule({
<<<<<<< HEAD
  imports:      [ BrowserModule, CommonModule, FormsModule, ReactiveFormsModule,
                  HttpModule, RouterModule.forRoot(rootRouterConfig),
                  DynamicFormsCoreModule.forRoot(),
                  DynamicFormsBootstrapUIModule, DataTableModule, ConfirmDialogModule, CalendarModule, TooltipModule, DialogModule ],
  providers:    [ BackendService, KeycloakService, httpProvide, mergeStrategyProvide, ConfirmationService ],
  declarations: [ AppComponent, MenuItemComponent, NavbarComponent, HomeComponent,
                  UploadBenchmarkComponent, UploadSystemComponent,
                  PageHeaderComponent, WaitLoadingComponent, ShowErrorComponent, CheckboxComponent,
                  BenchmarkSubmitComponent, BenchmarkSubmitResponseComponent,
                  BenchmarkConfigParamsComponent,
                  BenchmarkStatusComponent, BenchmarkResultDisplayComponent, SubmissionDetailsComponent,
                  ChallengesListComponent, ChallengeEditComponent, ChallengeTaskEditComponent,
                  ExperimentsComponent,
                  ExperimentsWrapperComponent,
                  ExperimentsDetailsComponent,
                  ExperimentsDetailsWrapperComponent,
                  ChallengeRegisterSystemsComponent, ChallengeShowRegistrationsComponent,
                  ChallengeTasksExperimentsComponent,
                  ChallengeTasksLeaderboardsComponent,
                  LeaderboardComponent,
                ],
  bootstrap:    [ AppComponent ]
=======
  declarations: [
    AppComponent,
    NavbarComponent,
    HomeComponent,
    NotFoundComponent,
    BenchmarkComponent,
    UploadBenchmarkComponent,
    PageHeaderComponent,
    SystemComponent,
    ConfigComponent,
    DynFormComponent,
    ChallengesComponent,
    ChallengesEditComponent,
    ChallengeExperimentsComponent,
    ExperimentsComponent,
    ExperimentDetailsComponent,
    TaskComponent,
    RegisterComponent,
    RegistrationComponent,
    DetailsWrapperComponent,
    StatusComponent
  ],
  imports: [
    BrowserAnimationsModule,
    RouterModule.forRoot(appRoutes),
    BrowserModule,
    HttpModule,
    FormsModule,
    SlimLoadingBarModule.forRoot(),
    ModalModule.forRoot(),
    ReactiveFormsModule,
    DataTableModule,
    CalendarModule,
    ConfirmDialogModule,
    MessagesModule
  ],
  providers: [
    AuthGuardService,
    KeycloakService,
    BackendService,
    mergeStrategyProvide,
    httpProvide,
    ConfirmationService,
    MessageService
  ],
  bootstrap: [AppComponent]
>>>>>>> 0cf57c76
})
export class AppModule { }<|MERGE_RESOLUTION|>--- conflicted
+++ resolved
@@ -34,34 +34,9 @@
 import { RegistrationComponent } from './challenges/registration/registration.component';
 import { DetailsWrapperComponent } from './experiments/details-wrapper/details-wrapper.component';
 import { StatusComponent } from './benchmark/status/status.component';
+import { LeaderboardsComponent } from './challenges/leaderboards/leaderboards.component';
+import { LeaderboardDetailsComponent } from './challenges/leaderboards/details/details.component';
 
-<<<<<<< HEAD
-import { rootRouterConfig } from './app.routes';
-import { AppComponent } from './app.comp';
-import { MenuItemComponent, NavbarComponent } from './navbar.comp';
-import { HomeComponent } from './home.comp';
-import { UploadBenchmarkComponent } from './upload-benchmark.comp';
-import { UploadSystemComponent } from './upload-system.comp';
-import { BenchmarkSubmitComponent } from './benchmark-submit.comp';
-import { BenchmarkSubmitResponseComponent } from './benchmark-submit-response.comp';
-import { BenchmarkStatusComponent } from './benchmark-status.comp';
-import { BenchmarkResultDisplayComponent } from './benchmark-result-display.comp';
-import { BenchmarkConfigParamsComponent } from './benchmark-configparams.comp';
-import { SubmissionDetailsComponent } from './submission-details.comp';
-import { ChallengesListComponent } from './challenges-list.comp';
-import { ChallengeEditComponent } from './challenge-edit.comp';
-import { ChallengeTaskEditComponent } from './challenge-task-edit.comp';
-import { ExperimentsComponent } from './experiments.comp';
-import { ExperimentsWrapperComponent } from './experiments-wrapper.comp';
-import { ExperimentsDetailsComponent } from './experiments-details.comp';
-import { ExperimentsDetailsWrapperComponent } from './experiments-details-wrapper.comp';
-import { ChallengeRegisterSystemsComponent } from './challenge-register-systems.comp';
-import { ChallengeShowRegistrationsComponent } from './challenge-show-registrations.comp';
-import { ChallengeTasksExperimentsComponent } from './challenge-tasks-experiments.comp';
-import { ChallengeTasksLeaderboardsComponent } from './challenge-tasks-leaderboards.comp';
-import { LeaderboardComponent } from './leaderboard.comp';
-=======
->>>>>>> 0cf57c76
 
 const appRoutes: Routes = [
   { path: '', redirectTo: 'home', pathMatch: 'full' },
@@ -77,6 +52,7 @@
   { path: 'challenges/:id/registrations', component: RegistrationComponent, canActivate: [AuthGuardService] },
   { path: 'challenges/:id/edit/:task', component: TaskComponent, canActivate: [AuthGuardService] },
   { path: 'experiments', component: ExperimentsComponent, canActivate: [AuthGuardService] },
+  { path: 'challenges/:id/leaderboards', component: LeaderboardsComponent, canActivate: [AuthGuardService] },
   { path: 'experiments/:id', component: DetailsWrapperComponent, canActivate: [AuthGuardService] },
   { path: 'experiments/task/:task', component: DetailsWrapperComponent, canActivate: [AuthGuardService] },
   { path: '**', component: NotFoundComponent }
@@ -110,30 +86,6 @@
 
 
 @NgModule({
-<<<<<<< HEAD
-  imports:      [ BrowserModule, CommonModule, FormsModule, ReactiveFormsModule,
-                  HttpModule, RouterModule.forRoot(rootRouterConfig),
-                  DynamicFormsCoreModule.forRoot(),
-                  DynamicFormsBootstrapUIModule, DataTableModule, ConfirmDialogModule, CalendarModule, TooltipModule, DialogModule ],
-  providers:    [ BackendService, KeycloakService, httpProvide, mergeStrategyProvide, ConfirmationService ],
-  declarations: [ AppComponent, MenuItemComponent, NavbarComponent, HomeComponent,
-                  UploadBenchmarkComponent, UploadSystemComponent,
-                  PageHeaderComponent, WaitLoadingComponent, ShowErrorComponent, CheckboxComponent,
-                  BenchmarkSubmitComponent, BenchmarkSubmitResponseComponent,
-                  BenchmarkConfigParamsComponent,
-                  BenchmarkStatusComponent, BenchmarkResultDisplayComponent, SubmissionDetailsComponent,
-                  ChallengesListComponent, ChallengeEditComponent, ChallengeTaskEditComponent,
-                  ExperimentsComponent,
-                  ExperimentsWrapperComponent,
-                  ExperimentsDetailsComponent,
-                  ExperimentsDetailsWrapperComponent,
-                  ChallengeRegisterSystemsComponent, ChallengeShowRegistrationsComponent,
-                  ChallengeTasksExperimentsComponent,
-                  ChallengeTasksLeaderboardsComponent,
-                  LeaderboardComponent,
-                ],
-  bootstrap:    [ AppComponent ]
-=======
   declarations: [
     AppComponent,
     NavbarComponent,
@@ -154,6 +106,8 @@
     RegisterComponent,
     RegistrationComponent,
     DetailsWrapperComponent,
+    LeaderboardsComponent,
+    LeaderboardDetailsComponent,
     StatusComponent
   ],
   imports: [
@@ -180,6 +134,5 @@
     MessageService
   ],
   bootstrap: [AppComponent]
->>>>>>> 0cf57c76
 })
 export class AppModule { }