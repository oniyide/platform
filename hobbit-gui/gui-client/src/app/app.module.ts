import { EditComponent } from './challenges/edit/edit.component';
import { CustomHttp } from './custom-http.service';
import { BackendService } from './backend.service';
import { KeycloakService } from './auth/keycloak.service';
import { AuthGuardService } from './auth/auth-guard.service';
import { BrowserAnimationsModule } from '@angular/platform-browser/animations';
import { BrowserModule } from '@angular/platform-browser';
<<<<<<< HEAD
=======
import { CommonModule, LocationStrategy, PathLocationStrategy, LocationChangeListener } from '@angular/common';
import { XHRBackend, Http, RequestOptions, HttpModule } from '@angular/http';
>>>>>>> 86ab20b2
import { FormsModule, ReactiveFormsModule } from '@angular/forms';
import { NgModule } from '@angular/core';
import { RouterModule, Routes } from '@angular/router';
import { Http, HttpModule, XHRBackend, RequestOptions } from '@angular/http';
import { SlimLoadingBarModule, SlimLoadingBarService } from 'ng2-slim-loading-bar';
import { ModalModule } from 'ngx-bootstrap/modal';
import { DataTableModule, CalendarModule, ConfirmationService, ConfirmDialogModule } from 'primeng/primeng';
import { AppComponent } from './app.component';
import { NavbarComponent } from './navbar/navbar.component';
import { HomeComponent } from './home/home.component';
import { NotFoundComponent } from './not-found/not-found.component';
import { BenchmarkComponent } from './benchmark/benchmark.component';
import { BenchmarkComponent as UploadBenchmarkComponent } from './upload/benchmark/benchmark.component';
import { PageHeaderComponent } from './page-header/page-header.component';
import { SystemComponent } from './upload/system/system.component';
import { ConfigComponent } from './benchmark/config/config.component';
import { DynFormComponent } from './dyn-form/dyn-form.component';
import { ChallengesComponent } from './challenges/challenges.component';
import { EditComponent as ChallengesEditComponent } from './challenges/edit/edit.component';
import { ExperimentsComponent } from './challenges/experiments/experiments.component';
import { DetailsComponent } from './challenges/experiments/details/details.component';
import { TaskComponent } from './challenges/task/task.component';
import { RegistrationComponent } from './challenges/registration/registration.component';


const appRoutes: Routes = [
  { path: '', redirectTo: 'home', pathMatch: 'full' },
  { path: 'home', component: HomeComponent, canActivate: [AuthGuardService] },
  { path: 'upload/benchmarks', component: UploadBenchmarkComponent, canActivate: [AuthGuardService] },
  { path: 'upload/systems', component: SystemComponent, canActivate: [AuthGuardService] },
  { path: 'benchmarks', component: BenchmarkComponent, canActivate: [AuthGuardService] },
  { path: 'challenges', component: ChallengesComponent, canActivate: [AuthGuardService] },
  { path: 'challenges/:id', component: ChallengesEditComponent, canActivate: [AuthGuardService] },
  { path: 'challenges/:id/experiments', component: ExperimentsComponent, canActivate: [AuthGuardService] },
  { path: 'challenges/:id/registrations', component: RegistrationComponent, canActivate: [AuthGuardService] },
  { path: 'challenges/:id/edit/:task', component: TaskComponent, canActivate: [AuthGuardService] },
  { path: '**', component: NotFoundComponent }
];


export const httpProvide = {
  provide: Http,
  useFactory: httpClientFactory,
  deps: [XHRBackend, RequestOptions, KeycloakService, SlimLoadingBarService]
};
export function httpClientFactory(backend: XHRBackend, defaultOptions: RequestOptions, keycloakService: KeycloakService, slimLoadingBarService: SlimLoadingBarService): Http {
  return new CustomHttp(backend, defaultOptions, keycloakService, slimLoadingBarService);
}

<<<<<<< HEAD

@NgModule({
  declarations: [
    AppComponent,
    NavbarComponent,
    HomeComponent,
    NotFoundComponent,
    BenchmarkComponent,
    UploadBenchmarkComponent,
    PageHeaderComponent,
    SystemComponent,
    ConfigComponent,
    DynFormComponent,
    ChallengesComponent,
    ChallengesEditComponent,
    ExperimentsComponent,
    DetailsComponent,
    TaskComponent,
    RegistrationComponent
  ],
  imports: [
    BrowserAnimationsModule,
    RouterModule.forRoot(appRoutes),
    BrowserModule,
    HttpModule,
    FormsModule,
    SlimLoadingBarModule.forRoot(),
    ModalModule.forRoot(),
    ReactiveFormsModule,
    DataTableModule,
    CalendarModule,
    ConfirmDialogModule
  ],
  providers: [
    AuthGuardService,
    KeycloakService,
    BackendService,
    httpProvide,
    ConfirmationService
  ],
  bootstrap: [AppComponent]
=======
// merge initial path and hash (if it looks suitable)
class MergeLocationStrategy extends PathLocationStrategy {
    onPopState(fn: LocationChangeListener): void {
        const oldURL = this.path(true);
        // merge "#/...", "#<ID>,<ID>..." and "#<UUID>" into path
        const newURL = oldURL.replace(/#(?:\/(.*)|([\d,%C]+)|(\w{8}-\w{4}-\w{4}-\w{4}-\w{12}))$/, '$1$2$3');
        if (newURL !== oldURL) {
            this.replaceState(null, '', newURL, '');
        }
        super.onPopState(fn);
    }
}

const mergeStrategyProvide = { provide: LocationStrategy, useClass: MergeLocationStrategy };

@NgModule({
  imports:      [ BrowserModule, CommonModule, FormsModule, ReactiveFormsModule,
                  HttpModule, RouterModule.forRoot(rootRouterConfig),
                  DynamicFormsCoreModule.forRoot(),
                  DynamicFormsBootstrapUIModule, DataTableModule, ConfirmDialogModule, CalendarModule, TooltipModule, DialogModule ],
  providers:    [ BackendService, KeycloakService, httpProvide, mergeStrategyProvide, ConfirmationService ],
  declarations: [ AppComponent, MenuItemComponent, NavbarComponent, HomeComponent,
                  UploadBenchmarkComponent, UploadSystemComponent,
                  PageHeaderComponent, WaitLoadingComponent, ShowErrorComponent, CheckboxComponent,
                  BenchmarkSubmitComponent, BenchmarkSubmitResponseComponent,
                  BenchmarkConfigParamsComponent,
                  BenchmarkStatusComponent, BenchmarkResultDisplayComponent, SubmissionDetailsComponent,
                  ChallengesListComponent, ChallengeEditComponent, ChallengeTaskEditComponent,
                  ExperimentsComponent, ExperimentsDetailsComponent, ExperimentsDetailsWrapperComponent,
                  ChallengeRegisterSystemsComponent, ChallengeShowRegistrationsComponent,
                  ChallengeTasksExperimentsComponent ],
  bootstrap:    [ AppComponent ]
>>>>>>> 86ab20b2
})
export class AppModule { }<|MERGE_RESOLUTION|>--- conflicted
+++ resolved
@@ -1,3 +1,4 @@
+import { PathLocationStrategy, LocationChangeListener, LocationStrategy } from '@angular/common';
 import { EditComponent } from './challenges/edit/edit.component';
 import { CustomHttp } from './custom-http.service';
 import { BackendService } from './backend.service';
@@ -5,11 +6,6 @@
 import { AuthGuardService } from './auth/auth-guard.service';
 import { BrowserAnimationsModule } from '@angular/platform-browser/animations';
 import { BrowserModule } from '@angular/platform-browser';
-<<<<<<< HEAD
-=======
-import { CommonModule, LocationStrategy, PathLocationStrategy, LocationChangeListener } from '@angular/common';
-import { XHRBackend, Http, RequestOptions, HttpModule } from '@angular/http';
->>>>>>> 86ab20b2
 import { FormsModule, ReactiveFormsModule } from '@angular/forms';
 import { NgModule } from '@angular/core';
 import { RouterModule, Routes } from '@angular/router';
@@ -50,6 +46,7 @@
 ];
 
 
+
 export const httpProvide = {
   provide: Http,
   useFactory: httpClientFactory,
@@ -59,7 +56,20 @@
   return new CustomHttp(backend, defaultOptions, keycloakService, slimLoadingBarService);
 }
 
-<<<<<<< HEAD
+// merge initial path and hash (if it looks suitable)
+export class MergeLocationStrategy extends PathLocationStrategy {
+  onPopState(fn: LocationChangeListener): void {
+    const oldURL = this.path(true);
+    // merge "#/...", "#<ID>,<ID>..." and "#<UUID>" into path
+    const newURL = oldURL.replace(/#(?:\/(.*)|([\d,%C]+)|(\w{8}-\w{4}-\w{4}-\w{4}-\w{12}))$/, '$1$2$3');
+    if (newURL !== oldURL) {
+      this.replaceState(null, '', newURL, '');
+    }
+    super.onPopState(fn);
+  }
+}
+export const mergeStrategyProvide = { provide: LocationStrategy, useClass: MergeLocationStrategy };
+
 
 @NgModule({
   declarations: [
@@ -97,43 +107,10 @@
     AuthGuardService,
     KeycloakService,
     BackendService,
+    mergeStrategyProvide,
     httpProvide,
     ConfirmationService
   ],
   bootstrap: [AppComponent]
-=======
-// merge initial path and hash (if it looks suitable)
-class MergeLocationStrategy extends PathLocationStrategy {
-    onPopState(fn: LocationChangeListener): void {
-        const oldURL = this.path(true);
-        // merge "#/...", "#<ID>,<ID>..." and "#<UUID>" into path
-        const newURL = oldURL.replace(/#(?:\/(.*)|([\d,%C]+)|(\w{8}-\w{4}-\w{4}-\w{4}-\w{12}))$/, '$1$2$3');
-        if (newURL !== oldURL) {
-            this.replaceState(null, '', newURL, '');
-        }
-        super.onPopState(fn);
-    }
-}
-
-const mergeStrategyProvide = { provide: LocationStrategy, useClass: MergeLocationStrategy };
-
-@NgModule({
-  imports:      [ BrowserModule, CommonModule, FormsModule, ReactiveFormsModule,
-                  HttpModule, RouterModule.forRoot(rootRouterConfig),
-                  DynamicFormsCoreModule.forRoot(),
-                  DynamicFormsBootstrapUIModule, DataTableModule, ConfirmDialogModule, CalendarModule, TooltipModule, DialogModule ],
-  providers:    [ BackendService, KeycloakService, httpProvide, mergeStrategyProvide, ConfirmationService ],
-  declarations: [ AppComponent, MenuItemComponent, NavbarComponent, HomeComponent,
-                  UploadBenchmarkComponent, UploadSystemComponent,
-                  PageHeaderComponent, WaitLoadingComponent, ShowErrorComponent, CheckboxComponent,
-                  BenchmarkSubmitComponent, BenchmarkSubmitResponseComponent,
-                  BenchmarkConfigParamsComponent,
-                  BenchmarkStatusComponent, BenchmarkResultDisplayComponent, SubmissionDetailsComponent,
-                  ChallengesListComponent, ChallengeEditComponent, ChallengeTaskEditComponent,
-                  ExperimentsComponent, ExperimentsDetailsComponent, ExperimentsDetailsWrapperComponent,
-                  ChallengeRegisterSystemsComponent, ChallengeShowRegistrationsComponent,
-                  ChallengeTasksExperimentsComponent ],
-  bootstrap:    [ AppComponent ]
->>>>>>> 86ab20b2
 })
 export class AppModule { }