--- conflicted
+++ resolved
@@ -1,56 +1,21 @@
-<<<<<<< HEAD
 <div>
   <div class="row">
     <div class="col-md-12">
       <p-dataTable [value]="experiments" [(selection)]="selectedExperiments" resizableColumns="true" [rows]="20" [paginator]="true"  [sortField]="displayRanks ? 'rank' : 'id'" [sortOrder]="displayRanks ? 1 : -1">
         <p-column [style]="{'width':'38px'}" selectionMode="multiple"></p-column>
         <p-column *ngIf="displayRanks" field="rank" header="Rank" [sortable]="true" [filter]="true" filterPlaceholder="Search" filterMatchMode="contains"  [style]="{'width':'10%'}"></p-column>
-        <p-column *ngIf="displayIDs" field="id" header="Experiment" [sortable]="true"  [filter]="true" filterPlaceholder="Search" filterMatchMode="contains"></p-column>
-        <p-column field="system.name" header="System" [sortable]="true" [filter]="true" filterPlaceholder="Search" filterMatchMode="contains">
+        <p-column *ngIf="displayIDs" [style]="{'width':'130px'}" field="id" header="Experiment ID" [sortable]="true"  [filter]="true" filterPlaceholder="Search" filterMatchMode="contains"></p-column>
+        <p-column [style]="{'text-overflow':'ellipsis','white-space':'normal'}" field="system.name" header="System" [sortable]="true" [filter]="true" filterPlaceholder="Search" filterMatchMode="contains">
           <template let-col let-experiment="rowData" pTemplate="body">
             <span *ngIf="experiment.system" [title]="experiment.system.description ? experiment.system.description : ''">{{experiment.system.name}}</span>
           </template>
         </p-column>
-        <p-column *ngIf="displayChallengeTasks" field="challengeTask.name" header="ChallengeTask" [sortable]="true" [filter]="true" filterPlaceholder="Search" filterMatchMode="contains">
+        <p-column *ngIf="displayChallengeTasks" [style]="{'text-overflow':'ellipsis','white-space':'normal'}" field="challengeTask.name" header="ChallengeTask" [sortable]="true" [filter]="true" filterPlaceholder="Search" filterMatchMode="contains">
           <template let-col let-experiment="rowData" pTemplate="body">
             <span *ngIf="experiment.challengeTask" [title]="experiment.challengeTask.description ? experiment.challengeTask.description : ''">{{experiment.challengeTask.name}}</span>
           </template>
         </p-column>
       </p-dataTable>
-=======
-<sg-app-page-header>
-  <div class="col-md-8">
-    <h1>Experiments</h1>
-  </div>
-</sg-app-page-header>
-
-<div class="container">
-  <sg-wait-loading [loaded]="loaded"></sg-wait-loading>
-
-  <div *ngIf="loaded">
-    <div class="row">
-      <div class="col-md-12">
-        <p-dataTable [value]="experiments" [(selection)]="selectedExperiments" resizableColumns="true" [rows]="20" [paginator]="true"  sortField="id" sortOrder="-1">
-          <p-column [style]="{'width':'38px'}" selectionMode="multiple"></p-column>
-          <p-column [style]="{'width':'130px'}" field="id" header="Experiment ID" [sortable]="true"  [filter]="true" filterPlaceholder="Search" filterMatchMode="contains"></p-column>
-          <p-column [style]="{'text-overflow':'ellipsis','white-space':'normal'}" field="benchmark.name" header="Benchmark" [sortable]="true" [filter]="true" filterPlaceholder="Search" filterMatchMode="contains">
-            <template let-col let-experiment="rowData" pTemplate="body">
-              <span *ngIf="experiment.benchmark" [title]="experiment.benchmark.description ? experiment.benchmark.description : ''">{{experiment.benchmark.name}}</span>
-            </template>
-          </p-column>
-          <p-column [style]="{'text-overflow':'ellipsis','white-space':'normal'}" field="system.name" header="System" [sortable]="true" [filter]="true" filterPlaceholder="Search" filterMatchMode="contains">
-            <template let-col let-experiment="rowData" pTemplate="body">
-              <span *ngIf="experiment.system" [title]="experiment.system.description ? experiment.system.description : ''">{{experiment.system.name}}</span>
-            </template>
-          </p-column>
-          <p-column [style]="{'text-overflow':'ellipsis','white-space':'normal'}" field="challengeTask.name" header="ChallengeTask" [sortable]="true" [filter]="true" filterPlaceholder="Search" filterMatchMode="contains">
-            <template let-col let-experiment="rowData" pTemplate="body">
-              <span *ngIf="experiment.challengeTask" [title]="experiment.challengeTask.description ? experiment.challengeTask.description : ''">{{experiment.challengeTask.name}}</span>
-            </template>
-          </p-column>
-        </p-dataTable>
-      </div>
->>>>>>> aeafa83f
     </div>
   </div>
   <div class="row">
