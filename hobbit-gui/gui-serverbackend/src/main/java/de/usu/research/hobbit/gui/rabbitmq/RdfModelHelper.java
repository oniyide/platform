<<<<<<< HEAD
/**
 * This file is part of gui-serverbackend.
 *
 * gui-serverbackend is free software: you can redistribute it and/or modify
 * it under the terms of the GNU General Public License as published by
 * the Free Software Foundation, either version 3 of the License, or
 * (at your option) any later version.
 *
 * gui-serverbackend is distributed in the hope that it will be useful,
 * but WITHOUT ANY WARRANTY; without even the implied warranty of
 * MERCHANTABILITY or FITNESS FOR A PARTICULAR PURPOSE.  See the
 * GNU General Public License for more details.
 *
 * You should have received a copy of the GNU General Public License
 * along with gui-serverbackend.  If not, see <http://www.gnu.org/licenses/>.
 */
package de.usu.research.hobbit.gui.rabbitmq;

import java.time.LocalDate;
import java.time.LocalTime;
import java.time.OffsetDateTime;
import java.time.ZoneOffset;
import java.util.ArrayList;
import java.util.Calendar;
import java.util.HashMap;
import java.util.List;
import java.util.Map;

import org.apache.jena.datatypes.DatatypeFormatException;
import org.apache.jena.rdf.model.Literal;
import org.apache.jena.rdf.model.Model;
import org.apache.jena.rdf.model.NodeIterator;
import org.apache.jena.rdf.model.Property;
import org.apache.jena.rdf.model.RDFNode;
import org.apache.jena.rdf.model.ResIterator;
import org.apache.jena.rdf.model.Resource;
import org.apache.jena.vocabulary.OWL;
import org.apache.jena.vocabulary.RDF;
import org.apache.jena.vocabulary.RDFS;
import org.apache.jena.vocabulary.XSD;
import org.hobbit.core.Constants;
import org.hobbit.utils.rdf.RdfHelper;
import org.hobbit.vocab.HOBBIT;
import org.hobbit.vocab.HobbitErrors;
import org.slf4j.Logger;
import org.slf4j.LoggerFactory;

import de.usu.research.hobbit.gui.rest.Datatype;
import de.usu.research.hobbit.gui.rest.beans.BenchmarkBean;
import de.usu.research.hobbit.gui.rest.beans.ChallengeBean;
import de.usu.research.hobbit.gui.rest.beans.ChallengeTaskBean;
import de.usu.research.hobbit.gui.rest.beans.ConfigurationParamBean;
import de.usu.research.hobbit.gui.rest.beans.ConfigurationParamValueBean;
import de.usu.research.hobbit.gui.rest.beans.ConfiguredBenchmarkBean;
import de.usu.research.hobbit.gui.rest.beans.ExperimentBean;
import de.usu.research.hobbit.gui.rest.beans.SelectOptionBean;
import de.usu.research.hobbit.gui.rest.beans.SystemBean;
import de.usu.research.hobbit.gui.rest.beans.TaskRegistrationBean;

/**
 * Implements simple methods to create beans for the front end based on given
 * RDF Models.
 *
 * @author Michael R&ouml;der (roeder@informatik.uni-leipzig.de)
 *
 */
public class RdfModelHelper {

    private static final Logger LOGGER = LoggerFactory.getLogger(RdfModelHelper.class);

    /**
     * Creates a {@link BenchmarkBean} from the given RDF model by searching for
     * an instance of {@link HOBBIT#Benchmark}. If such an instance can be
     * found, the label and description of this resource are derived. Otherwise,
     * <code>null</code> is returned.
     *
     * @param model
     *            the RDF model containing the benchmark model
     * @return a {@link BenchmarkBean} or <code>null</code> if there is no
     *         benchmark inside the given model
     */
    public static BenchmarkBean createBenchmarkBean(Model model) {
        // Get the benchmark node
        ResIterator resourceIterator = model.listSubjectsWithProperty(RDF.type, HOBBIT.Benchmark);
        if (!resourceIterator.hasNext()) {
            LOGGER.error("Benchmark model does not have a Benchmark. Returning null.");
            return null;
        }
        Resource benchmarkResource = resourceIterator.next();
        if (resourceIterator.hasNext()) {
            LOGGER.warn(
                    "Benchmark model defines more than one Benchmark. Only the first will be used while all others are ignored.");
        }
        return createBenchmarkBean(model, benchmarkResource);
    }

    public static BenchmarkBean createBenchmarkBean(Model model, Resource benchmarkResource) {
        BenchmarkBean bean = new BenchmarkBean();
        return createBenchmarkBean(model, benchmarkResource, bean);
    }

    public static ConfiguredBenchmarkBean createConfiguredBenchmarkBean(Model model, Resource benchmarkResource, Resource experimentResource) {
        ConfiguredBenchmarkBean bean = new ConfiguredBenchmarkBean();
        createBenchmarkBean(model, benchmarkResource, bean);

        // fill ConfigurationParamValues
        Map<String, ConfigurationParamValueBean> configuredParams = new HashMap<String, ConfigurationParamValueBean>();
        createParamValueBeans(model, experimentResource,
                model.listResourcesWithProperty(RDF.type, HOBBIT.ConfigurableParameter), configuredParams);
        createParamValueBeans(model, experimentResource,
                model.listResourcesWithProperty(RDF.type, HOBBIT.Parameter), configuredParams);
        bean.setConfigurationParamValues(new ArrayList<>(configuredParams.values()));

        return bean;
    }

    /**
     * Creates a {@link BenchmarkBean} from the given RDF model by collecting
     * all benchmark-relevant information found for the given benchmark
     * {@link Resource}.
     *
     * @param model
     *            the RDF model containing the benchmark model
     * @param benchmarkResource
     *            the {@link Resource} representing the benchmark
     * @return a {@link BenchmarkBean} containing the found information
     */
    public static <T extends BenchmarkBean> T createBenchmarkBean(Model model, Resource benchmarkResource, T bean) {
        String label = RdfHelper.getLabel(model, benchmarkResource);
        if (label == null) {
            label = benchmarkResource.getURI();
            LOGGER.info("Benchmark {} model does not have a label.", label);
        }
        String description = RdfHelper.getDescription(model, benchmarkResource);
        if (description == null) {
            LOGGER.info("Benchmark {} model does not have a description.", benchmarkResource.getURI());
        }

        bean.setId(benchmarkResource.getURI());
        bean.setName(label);
        bean.setDescription(description);
        parseBenchmarkParameters(model, benchmarkResource, bean);
        return bean;
    }

    /**
     * Retrieves benchmark parameters of the given benchmark from the given RDF
     * model and adds them to the given {@link BenchmarkBean}.
     *
     * @param model
     *            the RDF model containing the benchmark parameters
     * @param benchmark
     *            the {@link Resource} representing the benchmark
     * @param benchmarkBean
     *            the {@link BenchmarkBean} to which the parameters should be
     *            added
     */
    public static void parseBenchmarkParameters(Model model, Resource benchmark, BenchmarkBean benchmarkBean) {
        NodeIterator nodeIterator = model.listObjectsOfProperty(benchmark, HOBBIT.hasParameter);
        RDFNode node;
        if (nodeIterator.hasNext()) {
            benchmarkBean.setConfigurationParams(new ArrayList<>());
            benchmarkBean.setConfigurationParamNames(new ArrayList<>());
        }
        while (nodeIterator.hasNext()) {
            node = nodeIterator.next();
            if (node.isResource()) {
                parseBenchmarkParameter(model, node.asResource(), benchmarkBean);
            }
        }
    }

    /**
     * Parses the given parameter from the given RDFmodel and adds it to the
     * given {@link BenchmarkBean}.
     *
     * @param model
     *            the RDF model containing the parameter
     * @param parameter
     *            the {@link Resource} representing the parameter
     * @param benchmarkBean
     *            the {@link BenchmarkBean} to which the parameter should be
     *            added
     */
    public static void parseBenchmarkParameter(Model model, Resource parameter, BenchmarkBean benchmarkBean) {
        // If this parameter can be configured
        if (model.contains(parameter, RDF.type, HOBBIT.ConfigurableParameter)) {
            ConfigurationParamBean configParam = new ConfigurationParamBean();
            configParam.setId(parameter.getURI());
            configParam.setName(RdfHelper.getLabel(model, parameter));
            if (configParam.getName() == null) {
                configParam.setName(parameter.getURI());
                LOGGER.warn("The benchmark parameter {} does not have a label.", parameter.getURI());
            }
            configParam.setDescription(RdfHelper.getDescription(model, parameter));
            if (configParam.getDescription() == null) {
                LOGGER.warn("The benchmark parameter {} does not have a description.", parameter.getURI());
            }
            configParam.setDefaultValue(RdfHelper.getStringValue(model, parameter, HOBBIT.defaultValue));
            configParam.setFeature(model.contains(parameter, RDF.type, HOBBIT.FeatureParameter));

            NodeIterator nodeIterator = model.listObjectsOfProperty(parameter, RDFS.range);
            RDFNode node;
            if (nodeIterator.hasNext()) {
                node = nodeIterator.next();
                if (node.isResource()) {
                    Resource typeResource = node.asResource();
                    configParam.setRange(typeResource.getURI());
                    // If this is an XSD resource
                    if (XSD.getURI().equals(typeResource.getNameSpace())) {
                        configParam.setDatatype(parseXsdType(typeResource));
                    } else if (model.contains(typeResource, RDF.type, RDFS.Class)
                            || model.contains(typeResource, RDF.type, OWL.Class)) {
                        // Maybe this parameter has a set of predefined enum
                        // values
                        configParam.setOptions(listOptions(model, typeResource));
                    }
                }
            }
            // If the datatype couldn't be found and there is no list of options
            if ((configParam.getDatatype() == null) && (configParam.getOptions() == null)) {
                configParam.setDatatype(Datatype.STRING);
                LOGGER.warn("Couldn't find datatype of parameter {}. Using String as default.", parameter.getURI());

            }
            benchmarkBean.getConfigurationParamNames().add(configParam.getName());
            benchmarkBean.getConfigurationParams().add(configParam);
        }
    }

    /**
     * Derives a list of options that are connected to the given parameter
     * resource via owl:oneOf predicates or <code>null</code> if no such
     * resource could be found.
     *
     * @param model
     *            the RDF model containing the options
     * @param typeResource
     *            the typ resource for which the options are possible values
     * @return a list of options or <code>null</code> if no option could be
     *         found
     */
    public static List<SelectOptionBean> listOptions(Model model, Resource typeResource) {
        ResIterator iterator = model.listSubjectsWithProperty(RDF.type, typeResource);
        Resource option;
        String optionLabel;
        List<SelectOptionBean> options = new ArrayList<>();
        while (iterator.hasNext()) {
            option = iterator.next();
            optionLabel = RdfHelper.getLabel(model, option);
            options.add(new SelectOptionBean(optionLabel != null ? optionLabel : option.getURI(), option.getURI()));
        }
        if (options.size() > 0) {
            return options;
        } else {
            return null;
        }
    }

    /**
     * Returns the {@link Datatype} instance fitting the given XSD datatype or
     * {@link Datatype#STRING} if no valid type can be found.
     *
     *
     * @param typeResource
     *            XSD resource
     * @return the datatype for this resource
     */
    public static Datatype parseXsdType(Resource typeResource) {
        if (XSD.xstring.equals(typeResource)) {
            return Datatype.STRING;
        } else if (XSD.xboolean.equals(typeResource)) {
            return Datatype.BOOLEAN;
        } else if (XSD.decimal.equals(typeResource)) {
            return Datatype.DECIMAL;
        } else if (XSD.xint.equals(typeResource)) {
            return Datatype.INTEGER;
        } else if (XSD.unsignedInt.equals(typeResource) || XSD.positiveInteger.equals(typeResource)) {
            return Datatype.UNSIGNED_INT;
        } else if (XSD.xdouble.equals(typeResource)) {
            return Datatype.DOUBLE;
        } else if (XSD.xfloat.equals(typeResource)) {
            return Datatype.FLOAT;
        } else {
            LOGGER.warn("Got an unsupported parameter type: {}. It will be handled as String.", typeResource.getURI());
            return Datatype.STRING;
        }
    }

    public static List<ChallengeBean> listChallenges(Model model) {
        List<ChallengeBean> challengeBeans = new ArrayList<>();
        if (model == null) {
            return challengeBeans;
        }
        // iterate over all challenges
        ResIterator challengeIterator = model.listResourcesWithProperty(RDF.type, HOBBIT.Challenge);
        Resource challengeResource;
        while (challengeIterator.hasNext()) {
            challengeResource = challengeIterator.next();
            ChallengeBean challenge = getChallengeBean(model, challengeResource);
            if (challenge != null) {
                challengeBeans.add(challenge);
            }
        }

        return challengeBeans;
    }

    public static ChallengeBean getChallengeBean(Model model, Resource challengeResource) {
        if (model == null) {
            return null;
        }
        ChallengeBean challenge = new ChallengeBean();
        challenge.setId(challengeResource.getURI());
        challenge.setName(RdfHelper.getLabel(model, challengeResource));
        challenge.setDescription(RdfHelper.getDescription(model, challengeResource));
        challenge.setOrganizer(RdfHelper.getStringValue(model, challengeResource, HOBBIT.organizer));
        Literal literal = RdfHelper.getLiteral(model, challengeResource, HOBBIT.closed);
        if (literal != null) {
            try {
                challenge.setClosed(getBooleanFromLiteral(literal));
            } catch (DatatypeFormatException e) {
                LOGGER.error(
                        "Got an unexpected non-boolean literal that couldn't be interpreted as flag. Returning null.",
                        e);
                return null;
            }
        }

        literal = RdfHelper.getLiteral(model, challengeResource, HOBBIT.visible);
        if (literal != null) {
            try {
                challenge.setVisible(getBooleanFromLiteral(literal));
            } catch (DatatypeFormatException e) {
                LOGGER.error(
                        "Got an unexpected non-boolean literal that couldn't be interpreted as flag. Returning null.",
                        e);
                return null;
            }
        }

        // Internally, we are only using UTC
        ZoneOffset offset = ZoneOffset.UTC;
        Calendar cal = getTolerantDateTimeValue(model, challengeResource, HOBBIT.executionDate);
        if (cal != null) {
            LocalDate localDate = LocalDate.of(cal.get(Calendar.YEAR), cal.get(Calendar.MONTH) + 1,
                    cal.get(Calendar.DAY_OF_MONTH));
            LocalTime localTime = LocalTime.of(0, 0, 0);
            challenge.setExecutionDate(OffsetDateTime.of(localDate, localTime, offset));
        }
        cal = getTolerantDateTimeValue(model, challengeResource, HOBBIT.publicationDate);
        if (cal != null) {
            LocalDate localDate = LocalDate.of(cal.get(Calendar.YEAR), cal.get(Calendar.MONTH) + 1,
                    cal.get(Calendar.DAY_OF_MONTH));
            LocalTime localTime = LocalTime.of(0, 0, 0);
            challenge.setPublishDate(OffsetDateTime.of(localDate, localTime, offset));
        }
        challenge.setTasks(listChallengeTasks(model, challengeResource));

        return challenge;
    }

    private static boolean getBooleanFromLiteral(Literal literal) throws DatatypeFormatException {
        try {
            return literal.getBoolean();
        } catch (DatatypeFormatException e) {
            // This litral is not a boolean. Try to understand it
            String lexicalForm = literal.getLexicalForm().toLowerCase();
            boolean result;
            if ("true".equals(lexicalForm) || "1".equals(lexicalForm)) {
                result = true;
            } else if ("false".equals(lexicalForm) || "0".equals(lexicalForm)) {
                result = false;
            } else {
                throw e;
            }
            LOGGER.warn("Interpreted the non-boolean literal {} as {}. This should be avoided.", literal.toString(),
                    result);
            return result;
        }
    }

    private static Calendar getTolerantDateTimeValue(Model model, Resource resource, Property property) {
        Calendar cal = RdfHelper.getDateTimeValue(model, resource, property);
        if (cal == null) {
            // try to read date instead
            cal = RdfHelper.getDateValue(model, resource, property);
        }
        return cal;
    }

    public static List<ChallengeTaskBean> listChallengeTasks(Model model, Resource challengeResource) {
        List<ChallengeTaskBean> challengeTasks = new ArrayList<>();
        if (model == null) {
            return challengeTasks;
        }
        // iterate over all tasks
        ResIterator taskIterator = model.listResourcesWithProperty(HOBBIT.isTaskOf, challengeResource);
        Resource taskResource;
        while (taskIterator.hasNext()) {
            taskResource = taskIterator.next();
            ChallengeTaskBean task = getChallengeTask(model, taskResource);
            if (task != null) {
                challengeTasks.add(task);
            }
        }

        return challengeTasks;
    }

    public static ChallengeTaskBean getChallengeTask(Model model, Resource taskResource) {
        if (model == null) {
            return null;
        }
        ChallengeTaskBean task = new ChallengeTaskBean();
        task.setName(RdfHelper.getLabel(model, taskResource));
        task.setDescription(RdfHelper.getDescription(model, taskResource));
        Resource benchmarkResource = RdfHelper.getObjectResource(model, taskResource, HOBBIT.involvesBenchmark);
        if (benchmarkResource != null) {
            task.setBenchmark(createBenchmarkBean(model, benchmarkResource));
            task.getBenchmark().setSystems(listSystemBeans(model, taskResource));
        }
        task.setConfigurationParams(createParamValueBeans(model, taskResource, benchmarkResource));
        task.setId(taskResource.getURI());
        return task;
    }

    public static List<SystemBean> listSystemBeans(Model model, Resource involvingResource) {
        List<SystemBean> systems = new ArrayList<>();
        if (model == null) {
            return systems;
        }
        // iterate over all systems
        NodeIterator systemIterator = model.listObjectsOfProperty(involvingResource, HOBBIT.involvesSystemInstance);
        RDFNode node;
        while (systemIterator.hasNext()) {
            node = systemIterator.next();
            if (node.isResource()) {
                systems.add(getSystemBean(model, node.asResource()));
            }
        }

        return systems;
    }

    public static SystemBean getSystemBean(Model model, Resource systemResource) {
        if (model == null) {
            return null;
        }
        return new SystemBean(systemResource.getURI(), RdfHelper.getLabel(model, systemResource),
                RdfHelper.getDescription(model, systemResource));
    }

    /**
     * Extracts configuration parameters of the given challenge task from the
     * given model.
     * 
     * @param model
     *            the model containing the triples
     * @param taskResource
     *            the challenge task resource
     * @param benchResource
     *            the benchmark resource which might have hobbit:hasParameter
     *            triples. It is ignored if it is set to <code>null</code>
     * @return a list of configuration parameters
     */
    public static List<ConfigurationParamValueBean> createParamValueBeans(Model model, Resource taskResource,
            Resource benchResource) {
        if ((model == null) || (taskResource == null)) {
            return new ArrayList<>(0);
        }
        Map<String, ConfigurationParamValueBean> parameters = new HashMap<String, ConfigurationParamValueBean>();
        createParamValueBeans(model, taskResource,
                model.listResourcesWithProperty(RDF.type, HOBBIT.ConfigurableParameter), parameters);
        createParamValueBeans(model, taskResource, model.listResourcesWithProperty(RDF.type, HOBBIT.Parameter),
                parameters);
        if (benchResource != null) {
            createParamValueBeans(model, taskResource, model.listObjectsOfProperty(benchResource, HOBBIT.hasParameter),
                    parameters);
        }
        return new ArrayList<>(parameters.values());
    }

    private static void createParamValueBeans(Model model, Resource taskResource, ResIterator parameterIterator,
            Map<String, ConfigurationParamValueBean> parameters) {
        Resource parameter;
        Property paraProp;
        String parameterUri;
        while (parameterIterator.hasNext()) {
            parameter = parameterIterator.next();
            parameterUri = parameter.getURI();
            paraProp = model.getProperty(parameterUri);
            if (model.contains(taskResource, paraProp) && !parameters.containsKey(parameterUri)) {
                ConfigurationParamValueBean paramBean = new ConfigurationParamValueBean();
                paramBean.setId(parameterUri);
                paramBean.setValue(RdfHelper.getStringValue(model, taskResource, paraProp));

                paramBean.setName(RdfHelper.getLabel(model, paraProp));
                if (paramBean.getName() == null) {
                    paramBean.setName(parameter.getURI());
                    LOGGER.info("The benchmark parameter {} does not have a label.", parameter.getURI());
                }
                paramBean.setDescription(RdfHelper.getDescription(model, paraProp));
                if (paramBean.getDescription() == null) {
                    LOGGER.info("The benchmark parameter {} does not have a description.", parameter.getURI());
                }
                NodeIterator nodeIterator = model.listObjectsOfProperty(parameter, RDFS.range);
                RDFNode node;
                if (nodeIterator.hasNext()) {
                    node = nodeIterator.next();
                    if (node.isResource()) {
                        Resource typeResource = node.asResource();
                        paramBean.setRange(typeResource.getURI());
                        // If this is an XSD resource
                        if (XSD.getURI().equals(typeResource.getNameSpace())) {
                            paramBean.setDatatype(parseXsdType(typeResource));
                        }
                    }
                }
                parameters.put(parameterUri, paramBean);
            }
        }
    }

    private static void createParamValueBeans(Model model, Resource taskResource, NodeIterator parameterIterator,
            Map<String, ConfigurationParamValueBean> parameters) {
        RDFNode node;
        Resource parameter;
        Property paraProp;
        String parameterUri;
        while (parameterIterator.hasNext()) {
            node = parameterIterator.next();
            if (node.isResource()) {
                parameter = node.asResource();
                parameterUri = parameter.getURI();
                paraProp = model.getProperty(parameterUri);
                if (model.contains(taskResource, paraProp) && !parameters.containsKey(parameterUri)) {
                    ConfigurationParamValueBean paramBean = new ConfigurationParamValueBean();
                    paramBean.setId(parameterUri);
                    paramBean.setValue(RdfHelper.getStringValue(model, taskResource, paraProp));
                    parameters.put(parameterUri, paramBean);
                }
            }
        }
    }

    @Deprecated
    public static String getChallengeId(String uri) {
        if (uri.startsWith(Constants.CHALLENGE_URI_NS)) {
            uri = uri.substring(Constants.CHALLENGE_URI_NS.length());
        }
        return uri;
    }

    @Deprecated
    public static String getChallengeUri(String id) {
        return Constants.CHALLENGE_URI_NS + id;
        // return id;
    }

    public static List<ExperimentBean> createExperimentBeans(Model model) {
        List<ExperimentBean> result = new ArrayList<>();
        if (model != null) {
            ResIterator expIterator = model.listResourcesWithProperty(RDF.type, HOBBIT.Experiment);
            while (expIterator.hasNext()) {
                result.add(createExperimentBean(model, expIterator.next()));
            }
        }
        return result;
    }

    public static ExperimentBean createExperimentBean(Model model, Resource experiment) {
        if (model == null) {
            return null;
        }
        ExperimentBean bean = new ExperimentBean();
        bean.setId(experiment.getURI().substring(Constants.EXPERIMENT_URI_NS.length()));
        Resource benchmarkResource = RdfHelper.getObjectResource(model, experiment, HOBBIT.involvesBenchmark);
        if (benchmarkResource != null) {
            bean.setBenchmark(createConfiguredBenchmarkBean(model, benchmarkResource, experiment));
        }
        Resource systemResource = RdfHelper.getObjectResource(model, experiment, HOBBIT.involvesSystemInstance);
        if (systemResource != null) {
            bean.setSystem(getSystemBean(model, systemResource));
        }
        Resource challengeTask = RdfHelper.getObjectResource(model, experiment, HOBBIT.isPartOf);
        if (challengeTask != null) {
            bean.setChallengeTask(getChallengeTask(model, challengeTask));
        }
        Map<String, ConfigurationParamValueBean> kpis = new HashMap<String, ConfigurationParamValueBean>();
        createParamValueBeans(model, experiment, model.listResourcesWithProperty(RDF.type, HOBBIT.KPI), kpis);
        bean.setKpis(new ArrayList<>(kpis.values()));

        bean.setError(getErrorMessage(RdfHelper.getObjectResource(model, experiment, HOBBIT.terminatedWithError)));

        return bean;
    }

    public static List<TaskRegistrationBean> listRegisteredSystems(Model model) {
        List<TaskRegistrationBean> registrations = new ArrayList<>();
        if (model == null) {
            return registrations;
        }
        List<ChallengeBean> challenges = listChallenges(model);
        for (ChallengeBean challenge : challenges) {
            for (ChallengeTaskBean task : challenge.getTasks()) {
                for (SystemBean system : task.getBenchmark().getSystems()) {
                    registrations.add(new TaskRegistrationBean(challenge.getId(), task.getId(), system.getId()));
                }
            }
        }
        return registrations;
    }

    public static String getErrorMessage(Resource errorResource) {
        if (errorResource == null) {
            return null;
        }
        if (HobbitErrors.BenchmarkCrashed.equals(errorResource)) {
            return "The benchmark terminated with an error.";
        } else if (HobbitErrors.BenchmarkImageMissing.equals(errorResource)) {
            return "The benchmark image could not be loaded.";
        } else if (HobbitErrors.BenchmarkCreationError.equals(errorResource)) {
            return "The benchmark could not be created.";
        } else if (HobbitErrors.ExperimentTookTooMuchTime.equals(errorResource)) {
            return "The experiment took too much time.";
        } else if (HobbitErrors.SystemCrashed.equals(errorResource)) {
            return "The benchmarked system terminated with an error.";
        } else if (HobbitErrors.SystemImageMissing.equals(errorResource)) {
            return "The benchmarked system image could not be loaded.";
        } else if (HobbitErrors.SystemCreationError.equals(errorResource)) {
            return "The benchmarked system could not be created.";
        } else if (HobbitErrors.UnexpectedError.equals(errorResource)) {
            return "An unexpected error occurred.";
        } else {
            return "An unknown error occurred.";
        }
    }
}
=======
/**
 * This file is part of gui-serverbackend.
 *
 * gui-serverbackend is free software: you can redistribute it and/or modify
 * it under the terms of the GNU General Public License as published by
 * the Free Software Foundation, either version 3 of the License, or
 * (at your option) any later version.
 *
 * gui-serverbackend is distributed in the hope that it will be useful,
 * but WITHOUT ANY WARRANTY; without even the implied warranty of
 * MERCHANTABILITY or FITNESS FOR A PARTICULAR PURPOSE.  See the
 * GNU General Public License for more details.
 *
 * You should have received a copy of the GNU General Public License
 * along with gui-serverbackend.  If not, see <http://www.gnu.org/licenses/>.
 */
package de.usu.research.hobbit.gui.rabbitmq;

import java.time.LocalDate;
import java.time.LocalTime;
import java.time.OffsetDateTime;
import java.time.ZoneOffset;
import java.util.ArrayList;
import java.util.Calendar;
import java.util.HashMap;
import java.util.List;
import java.util.Map;

import org.apache.jena.datatypes.DatatypeFormatException;
import org.apache.jena.datatypes.xsd.XSDDatatype;
import org.apache.jena.rdf.model.Literal;
import org.apache.jena.rdf.model.Model;
import org.apache.jena.rdf.model.NodeIterator;
import org.apache.jena.rdf.model.Property;
import org.apache.jena.rdf.model.RDFNode;
import org.apache.jena.rdf.model.ResIterator;
import org.apache.jena.rdf.model.Resource;
import org.apache.jena.vocabulary.OWL;
import org.apache.jena.vocabulary.RDF;
import org.apache.jena.vocabulary.RDFS;
import org.apache.jena.vocabulary.XSD;
import org.hobbit.core.Constants;
import org.hobbit.utils.rdf.RdfHelper;
import org.hobbit.vocab.HOBBIT;
import org.hobbit.vocab.HobbitErrors;
import org.slf4j.Logger;
import org.slf4j.LoggerFactory;

import de.usu.research.hobbit.gui.rest.Datatype;
import de.usu.research.hobbit.gui.rest.beans.BenchmarkBean;
import de.usu.research.hobbit.gui.rest.beans.ChallengeBean;
import de.usu.research.hobbit.gui.rest.beans.ChallengeTaskBean;
import de.usu.research.hobbit.gui.rest.beans.ConfigurationParamBean;
import de.usu.research.hobbit.gui.rest.beans.ConfigurationParamValueBean;
import de.usu.research.hobbit.gui.rest.beans.ConfiguredBenchmarkBean;
import de.usu.research.hobbit.gui.rest.beans.ExperimentBean;
import de.usu.research.hobbit.gui.rest.beans.SelectOptionBean;
import de.usu.research.hobbit.gui.rest.beans.SystemBean;
import de.usu.research.hobbit.gui.rest.beans.TaskRegistrationBean;

/**
 * Implements simple methods to create beans for the front end based on given
 * RDF Models.
 *
 * @author Michael R&ouml;der (roeder@informatik.uni-leipzig.de)
 *
 */
public class RdfModelHelper {

    private static final Logger LOGGER = LoggerFactory.getLogger(RdfModelHelper.class);

    /**
     * Creates a {@link BenchmarkBean} from the given RDF model by searching for
     * an instance of {@link HOBBIT#Benchmark}. If such an instance can be
     * found, the label and description of this resource are derived. Otherwise,
     * <code>null</code> is returned.
     *
     * @param model
     *            the RDF model containing the benchmark model
     * @return a {@link BenchmarkBean} or <code>null</code> if there is no
     *         benchmark inside the given model
     */
    public static BenchmarkBean createBenchmarkBean(Model model) {
        // Get the benchmark node
        ResIterator resourceIterator = model.listSubjectsWithProperty(RDF.type, HOBBIT.Benchmark);
        if (!resourceIterator.hasNext()) {
            LOGGER.error("Benchmark model does not have a Benchmark. Returning null.");
            return null;
        }
        Resource benchmarkResource = resourceIterator.next();
        if (resourceIterator.hasNext()) {
            LOGGER.warn(
                    "Benchmark model defines more than one Benchmark. Only the first will be used while all others are ignored.");
        }
        return createBenchmarkBean(model, benchmarkResource);
    }

    public static BenchmarkBean createBenchmarkBean(Model model, Resource benchmarkResource) {
        BenchmarkBean bean = new BenchmarkBean();
        return createBenchmarkBean(model, benchmarkResource, bean);
    }

    public static ConfiguredBenchmarkBean createConfiguredBenchmarkBean(Model model, Resource benchmarkResource) {
        ConfiguredBenchmarkBean bean = new ConfiguredBenchmarkBean();

        createBenchmarkBean(model, benchmarkResource, bean);

        // TODO fill ConfigurationParamValues
        // Map<String, ConfigurationParamValueBean> configuredParams = new
        // HashMap<String, ConfigurationParamValueBean>();
        // createParamValueBeans(model, benchmarkResource,
        // model.listResourcesWithProperty(RDF.type, HOBBIT.KPI),
        // configuredParams);
        // bean.setConfigurationParamValues(new
        // ArrayList<>(configuredParams.values()));

        return bean;
    }

    /**
     * Creates a {@link BenchmarkBean} from the given RDF model by collecting
     * all benchmark-relevant information found for the given benchmark
     * {@link Resource}.
     *
     * @param model
     *            the RDF model containing the benchmark model
     * @param benchmarkResource
     *            the {@link Resource} representing the benchmark
     * @return a {@link BenchmarkBean} containing the found information
     */
    public static <T extends BenchmarkBean> T createBenchmarkBean(Model model, Resource benchmarkResource, T bean) {
        String label = RdfHelper.getLabel(model, benchmarkResource);
        if (label == null) {
            label = benchmarkResource.getURI();
            LOGGER.info("Benchmark {} model does not have a label.", label);
        }
        String description = RdfHelper.getDescription(model, benchmarkResource);
        if (description == null) {
            LOGGER.info("Benchmark {} model does not have a description.", benchmarkResource.getURI());
        }

        bean.setId(benchmarkResource.getURI());
        bean.setName(label);
        bean.setDescription(description);
        parseBenchmarkParameters(model, benchmarkResource, bean);
        return bean;
    }

    /**
     * Retrieves benchmark parameters of the given benchmark from the given RDF
     * model and adds them to the given {@link BenchmarkBean}.
     *
     * @param model
     *            the RDF model containing the benchmark parameters
     * @param benchmark
     *            the {@link Resource} representing the benchmark
     * @param benchmarkBean
     *            the {@link BenchmarkBean} to which the parameters should be
     *            added
     */
    public static void parseBenchmarkParameters(Model model, Resource benchmark, BenchmarkBean benchmarkBean) {
        NodeIterator nodeIterator = model.listObjectsOfProperty(benchmark, HOBBIT.hasParameter);
        RDFNode node;
        if (nodeIterator.hasNext()) {
            benchmarkBean.setConfigurationParams(new ArrayList<>());
            benchmarkBean.setConfigurationParamNames(new ArrayList<>());
        }
        while (nodeIterator.hasNext()) {
            node = nodeIterator.next();
            if (node.isResource()) {
                parseBenchmarkParameter(model, node.asResource(), benchmarkBean);
            }
        }
    }

    /**
     * Parses the given parameter from the given RDFmodel and adds it to the
     * given {@link BenchmarkBean}.
     *
     * @param model
     *            the RDF model containing the parameter
     * @param parameter
     *            the {@link Resource} representing the parameter
     * @param benchmarkBean
     *            the {@link BenchmarkBean} to which the parameter should be
     *            added
     */
    public static void parseBenchmarkParameter(Model model, Resource parameter, BenchmarkBean benchmarkBean) {
        // If this parameter can be configured
        if (model.contains(parameter, RDF.type, HOBBIT.ConfigurableParameter)) {
            ConfigurationParamBean configParam = new ConfigurationParamBean();
            configParam.setId(parameter.getURI());
            configParam.setName(RdfHelper.getLabel(model, parameter));
            if (configParam.getName() == null) {
                configParam.setName(parameter.getURI());
                LOGGER.warn("The benchmark parameter {} does not have a label.", parameter.getURI());
            }
            configParam.setDescription(RdfHelper.getDescription(model, parameter));
            if (configParam.getDescription() == null) {
                LOGGER.warn("The benchmark parameter {} does not have a description.", parameter.getURI());
            }
            configParam.setDefaultValue(RdfHelper.getStringValue(model, parameter, HOBBIT.defaultValue));
            configParam.setFeature(model.contains(parameter, RDF.type, HOBBIT.FeatureParameter));

            NodeIterator nodeIterator = model.listObjectsOfProperty(parameter, RDFS.range);
            RDFNode node;
            if (nodeIterator.hasNext()) {
                node = nodeIterator.next();
                if (node.isResource()) {
                    Resource typeResource = node.asResource();
                    configParam.setRange(typeResource.getURI());
                    // If this is an XSD resource
                    if (XSD.getURI().equals(typeResource.getNameSpace())) {
                        configParam.setDatatype(parseXsdType(typeResource));
                    } else if (model.contains(typeResource, RDF.type, RDFS.Class)
                            || model.contains(typeResource, RDF.type, OWL.Class)) {
                        // Maybe this parameter has a set of predefined enum
                        // values
                        configParam.setOptions(listOptions(model, typeResource));
                    }
                }
            }
            // If the datatype couldn't be found and there is no list of options
            if ((configParam.getDatatype() == null) && (configParam.getOptions() == null)) {
                configParam.setDatatype(Datatype.STRING);
                LOGGER.warn("Couldn't find datatype of parameter {}. Using String as default.", parameter.getURI());

            }
            benchmarkBean.getConfigurationParamNames().add(configParam.getName());
            benchmarkBean.getConfigurationParams().add(configParam);
        }
    }

    /**
     * Derives a list of options that are connected to the given parameter
     * resource via owl:oneOf predicates or <code>null</code> if no such
     * resource could be found.
     *
     * @param model
     *            the RDF model containing the options
     * @param typeResource
     *            the typ resource for which the options are possible values
     * @return a list of options or <code>null</code> if no option could be
     *         found
     */
    public static List<SelectOptionBean> listOptions(Model model, Resource typeResource) {
        ResIterator iterator = model.listSubjectsWithProperty(RDF.type, typeResource);
        Resource option;
        String optionLabel;
        List<SelectOptionBean> options = new ArrayList<>();
        while (iterator.hasNext()) {
            option = iterator.next();
            optionLabel = RdfHelper.getLabel(model, option);
            options.add(new SelectOptionBean(optionLabel != null ? optionLabel : option.getURI(), option.getURI()));
        }
        if (options.size() > 0) {
            return options;
        } else {
            return null;
        }
    }

    /**
     * Returns the {@link Datatype} instance fitting the given XSD datatype or
     * {@link Datatype#STRING} if no valid type can be found.
     *
     *
     * @param typeResource
     *            XSD resource
     * @return the datatype for this resource
     */
    public static Datatype parseXsdType(Resource typeResource) {
        if (XSD.xstring.equals(typeResource)) {
            return Datatype.STRING;
        } else if (XSD.xboolean.equals(typeResource)) {
            return Datatype.BOOLEAN;
        } else if (XSD.decimal.equals(typeResource)) {
            return Datatype.DECIMAL;
        } else if (XSD.xint.equals(typeResource)) {
            return Datatype.INTEGER;
        } else if (XSD.unsignedInt.equals(typeResource) || XSD.positiveInteger.equals(typeResource)) {
            return Datatype.UNSIGNED_INT;
        } else if (XSD.xdouble.equals(typeResource)) {
            return Datatype.DOUBLE;
        } else if (XSD.xfloat.equals(typeResource)) {
            return Datatype.FLOAT;
        } else {
            LOGGER.warn("Got an unsupported parameter type: {}. It will be handled as String.", typeResource.getURI());
            return Datatype.STRING;
        }
    }

    public static List<ChallengeBean> listChallenges(Model model) {
        List<ChallengeBean> challengeBeans = new ArrayList<>();
        if (model == null) {
            return challengeBeans;
        }
        // iterate over all challenges
        ResIterator challengeIterator = model.listResourcesWithProperty(RDF.type, HOBBIT.Challenge);
        Resource challengeResource;
        while (challengeIterator.hasNext()) {
            challengeResource = challengeIterator.next();
            ChallengeBean challenge = getChallengeBean(model, challengeResource);
            if (challenge != null) {
                challengeBeans.add(challenge);
            }
        }

        return challengeBeans;
    }

    public static ChallengeBean getChallengeBean(Model model, Resource challengeResource) {
        if (model == null) {
            return null;
        }
        ChallengeBean challenge = new ChallengeBean();
        challenge.setId(challengeResource.getURI());
        challenge.setName(RdfHelper.getLabel(model, challengeResource));
        challenge.setDescription(RdfHelper.getDescription(model, challengeResource));
        challenge.setOrganizer(RdfHelper.getStringValue(model, challengeResource, HOBBIT.organizer));
        Literal literal = RdfHelper.getLiteral(model, challengeResource, HOBBIT.closed);
        if (literal != null) {
            try {
                challenge.setClosed(getBooleanFromLiteral(literal));
            } catch (DatatypeFormatException e) {
                LOGGER.error(
                        "Got an unexpected non-boolean literal that couldn't be interpreted as flag. Returning null.",
                        e);
                return null;
            }
        }

        literal = RdfHelper.getLiteral(model, challengeResource, HOBBIT.visible);
        if (literal != null) {
            try {
                challenge.setVisible(getBooleanFromLiteral(literal));
            } catch (DatatypeFormatException e) {
                LOGGER.error(
                        "Got an unexpected non-boolean literal that couldn't be interpreted as flag. Returning null.",
                        e);
                return null;
            }
        }

        // Internally, we are only using UTC
        ZoneOffset offset = ZoneOffset.UTC;
        Calendar cal = getTolerantDateTimeValue(model, challengeResource, HOBBIT.executionDate);
        if (cal != null) {
            LocalDate localDate = LocalDate.of(cal.get(Calendar.YEAR), cal.get(Calendar.MONTH) + 1,
                    cal.get(Calendar.DAY_OF_MONTH));
            LocalTime localTime = LocalTime.of(0, 0, 0);
            challenge.setExecutionDate(OffsetDateTime.of(localDate, localTime, offset));
        }
        cal = getTolerantDateTimeValue(model, challengeResource, HOBBIT.publicationDate);
        if (cal != null) {
            LocalDate localDate = LocalDate.of(cal.get(Calendar.YEAR), cal.get(Calendar.MONTH) + 1,
                    cal.get(Calendar.DAY_OF_MONTH));
            LocalTime localTime = LocalTime.of(0, 0, 0);
            challenge.setPublishDate(OffsetDateTime.of(localDate, localTime, offset));
        }
        challenge.setTasks(listChallengeTasks(model, challengeResource));

        return challenge;
    }

    private static boolean getBooleanFromLiteral(Literal literal) throws DatatypeFormatException {
        try {
            return literal.getBoolean();
        } catch (DatatypeFormatException e) {
            // This litral is not a boolean. Try to understand it
            String lexicalForm = literal.getLexicalForm().toLowerCase();
            boolean result;
            if ("true".equals(lexicalForm) || "1".equals(lexicalForm)) {
                result = true;
            } else if ("false".equals(lexicalForm) || "0".equals(lexicalForm)) {
                result = false;
            } else {
                throw e;
            }
            LOGGER.warn("Interpreted the non-boolean literal {} as {}. This should be avoided.", literal.toString(),
                    result);
            return result;
        }
    }

    private static Calendar getTolerantDateTimeValue(Model model, Resource resource, Property property) {
        Calendar cal = RdfHelper.getDateTimeValue(model, resource, property);
        if (cal == null) {
            // try to read date instead
            cal = RdfHelper.getDateValue(model, resource, property);
        }
        return cal;
    }

    public static List<ChallengeTaskBean> listChallengeTasks(Model model, Resource challengeResource) {
        List<ChallengeTaskBean> challengeTasks = new ArrayList<>();
        if (model == null) {
            return challengeTasks;
        }
        // iterate over all tasks
        ResIterator taskIterator = model.listResourcesWithProperty(HOBBIT.isTaskOf, challengeResource);
        Resource taskResource;
        while (taskIterator.hasNext()) {
            taskResource = taskIterator.next();
            ChallengeTaskBean task = getChallengeTask(model, taskResource);
            if (task != null) {
                challengeTasks.add(task);
            }
        }

        return challengeTasks;
    }

    public static ChallengeTaskBean getChallengeTask(Model model, Resource taskResource) {
        if (model == null) {
            return null;
        }
        ChallengeTaskBean task = new ChallengeTaskBean();
        task.setName(RdfHelper.getLabel(model, taskResource));
        task.setDescription(RdfHelper.getDescription(model, taskResource));
        Resource benchmarkResource = RdfHelper.getObjectResource(model, taskResource, HOBBIT.involvesBenchmark);
        if (benchmarkResource != null) {
            task.setBenchmark(createBenchmarkBean(model, benchmarkResource));
            task.getBenchmark().setSystems(listSystemBeans(model, taskResource));
        }
        task.setConfigurationParams(createParamValueBeans(model, taskResource, benchmarkResource));
        task.setId(taskResource.getURI());
        return task;
    }

    public static List<SystemBean> listSystemBeans(Model model, Resource involvingResource) {
        List<SystemBean> systems = new ArrayList<>();
        if (model == null) {
            return systems;
        }
        // iterate over all systems
        NodeIterator systemIterator = model.listObjectsOfProperty(involvingResource, HOBBIT.involvesSystemInstance);
        RDFNode node;
        while (systemIterator.hasNext()) {
            node = systemIterator.next();
            if (node.isResource()) {
                systems.add(getSystemBean(model, node.asResource()));
            }
        }

        return systems;
    }

    public static SystemBean getSystemBean(Model model, Resource systemResource) {
        if (model == null) {
            return null;
        }
        return new SystemBean(systemResource.getURI(), RdfHelper.getLabel(model, systemResource),
                RdfHelper.getDescription(model, systemResource));
    }

    /**
     * Extracts configuration parameters of the given challenge task from the
     * given model.
     *
     * @param model
     *            the model containing the triples
     * @param taskResource
     *            the challenge task resource
     * @param benchResource
     *            the benchmark resource which might have hobbit:hasParameter
     *            triples. It is ignored if it is set to <code>null</code>
     * @return a list of configuration parameters
     */
    public static List<ConfigurationParamValueBean> createParamValueBeans(Model model, Resource taskResource,
            Resource benchResource) {
        if ((model == null) || (taskResource == null)) {
            return new ArrayList<>(0);
        }
        Map<String, ConfigurationParamValueBean> parameters = new HashMap<String, ConfigurationParamValueBean>();
        createParamValueBeans(model, taskResource,
                model.listResourcesWithProperty(RDF.type, HOBBIT.ConfigurableParameter), parameters);
        createParamValueBeans(model, taskResource, model.listResourcesWithProperty(RDF.type, HOBBIT.Parameter),
                parameters);
        if (benchResource != null) {
            createParamValueBeans(model, taskResource, model.listObjectsOfProperty(benchResource, HOBBIT.hasParameter),
                    parameters);
        }
        return new ArrayList<>(parameters.values());
    }

    private static void createParamValueBeans(Model model, Resource taskResource, ResIterator parameterIterator,
            Map<String, ConfigurationParamValueBean> parameters) {
        Resource parameter;
        Property paraProp;
        String parameterUri;
        while (parameterIterator.hasNext()) {
            parameter = parameterIterator.next();
            parameterUri = parameter.getURI();
            paraProp = model.getProperty(parameterUri);
            if (model.contains(taskResource, paraProp) && !parameters.containsKey(parameterUri)) {
                ConfigurationParamValueBean paramBean = new ConfigurationParamValueBean();
                paramBean.setId(parameterUri);
                paramBean.setValue(RdfHelper.getStringValue(model, taskResource, paraProp));

                paramBean.setName(RdfHelper.getLabel(model, paraProp));
                if (paramBean.getName() == null) {
                    paramBean.setName(parameter.getURI());
                    LOGGER.info("The benchmark parameter {} does not have a label.", parameter.getURI());
                }
                paramBean.setDescription(RdfHelper.getDescription(model, paraProp));
                if (paramBean.getDescription() == null) {
                    LOGGER.info("The benchmark parameter {} does not have a description.", parameter.getURI());
                }
                NodeIterator nodeIterator = model.listObjectsOfProperty(parameter, RDFS.range);
                RDFNode node;
                if (nodeIterator.hasNext()) {
                    node = nodeIterator.next();
                    if (node.isResource()) {
                        Resource typeResource = node.asResource();
                        paramBean.setRange(typeResource.getURI());
                        // If this is an XSD resource
                        if (XSD.getURI().equals(typeResource.getNameSpace())) {
                            paramBean.setDatatype(parseXsdType(typeResource));
                        }
                    }
                }

                parameters.put(parameterUri, paramBean);
            }
        }
    }

    private static void createParamValueBeans(Model model, Resource taskResource, NodeIterator parameterIterator,
            Map<String, ConfigurationParamValueBean> parameters) {
        RDFNode node;
        Resource parameter;
        Property paraProp;
        String parameterUri;
        while (parameterIterator.hasNext()) {
            node = parameterIterator.next();
            if (node.isResource()) {
                parameter = node.asResource();
                parameterUri = parameter.getURI();
                paraProp = model.getProperty(parameterUri);
                if (model.contains(taskResource, paraProp) && !parameters.containsKey(parameterUri)) {
                    ConfigurationParamValueBean paramBean = new ConfigurationParamValueBean();
                    paramBean.setId(parameterUri);
                    paramBean.setValue(RdfHelper.getStringValue(model, taskResource, paraProp));
                    parameters.put(parameterUri, paramBean);
                }
            }
        }
    }

    @Deprecated
    public static String getChallengeId(String uri) {
        if (uri.startsWith(Constants.CHALLENGE_URI_NS)) {
            uri = uri.substring(Constants.CHALLENGE_URI_NS.length());
        }
        return uri;
    }

    @Deprecated
    public static String getChallengeUri(String id) {
        return Constants.CHALLENGE_URI_NS + id;
        // return id;
    }

    public static List<ExperimentBean> createExperimentBeans(Model model) {
        List<ExperimentBean> result = new ArrayList<>();
        if (model != null) {
            ResIterator expIterator = model.listResourcesWithProperty(RDF.type, HOBBIT.Experiment);
            while (expIterator.hasNext()) {
                result.add(createExperimentBean(model, expIterator.next()));
            }
        }
        return result;
    }

    public static ExperimentBean createExperimentBean(Model model, Resource experiment) {
        if (model == null) {
            return null;
        }
        ExperimentBean bean = new ExperimentBean();
        bean.setId(experiment.getURI().substring(Constants.EXPERIMENT_URI_NS.length()));
        Resource benchmarkResource = RdfHelper.getObjectResource(model, experiment, HOBBIT.involvesBenchmark);
        if (benchmarkResource != null) {
            bean.setBenchmark(createConfiguredBenchmarkBean(model, benchmarkResource));
        }
        Resource systemResource = RdfHelper.getObjectResource(model, experiment, HOBBIT.involvesSystemInstance);
        if (systemResource != null) {
            bean.setSystem(getSystemBean(model, systemResource));
        }
        Resource challengeTask = RdfHelper.getObjectResource(model, experiment, HOBBIT.isPartOf);
        if (challengeTask != null) {
            bean.setChallengeTask(getChallengeTask(model, challengeTask));
        }
        Map<String, ConfigurationParamValueBean> kpis = new HashMap<String, ConfigurationParamValueBean>();
        createParamValueBeans(model, experiment, model.listResourcesWithProperty(RDF.type, HOBBIT.KPI), kpis);
        bean.setKpis(new ArrayList<>(kpis.values()));

        bean.setError(getErrorMessage(RdfHelper.getObjectResource(model, experiment, HOBBIT.terminatedWithError)));

        return bean;
    }

    public static List<TaskRegistrationBean> listRegisteredSystems(Model model) {
        List<TaskRegistrationBean> registrations = new ArrayList<>();
        if (model == null) {
            return registrations;
        }
        List<ChallengeBean> challenges = listChallenges(model);
        for (ChallengeBean challenge : challenges) {
            for (ChallengeTaskBean task : challenge.getTasks()) {
                for (SystemBean system : task.getBenchmark().getSystems()) {
                    registrations.add(new TaskRegistrationBean(challenge.getId(), task.getId(), system.getId()));
                }
            }
        }
        return registrations;
    }

    public static String getErrorMessage(Resource errorResource) {
        if (errorResource == null) {
            return null;
        }
        if (HobbitErrors.BenchmarkCrashed.equals(errorResource)) {
            return "The benchmark terminated with an error.";
        } else if (HobbitErrors.BenchmarkImageMissing.equals(errorResource)) {
            return "The benchmark image could not be loaded.";
        } else if (HobbitErrors.BenchmarkCreationError.equals(errorResource)) {
            return "The benchmark could not be created.";
        } else if (HobbitErrors.ExperimentTookTooMuchTime.equals(errorResource)) {
            return "The experiment took too much time.";
        } else if (HobbitErrors.SystemCrashed.equals(errorResource)) {
            return "The benchmarked system terminated with an error.";
        } else if (HobbitErrors.SystemImageMissing.equals(errorResource)) {
            return "The benchmarked system image could not be loaded.";
        } else if (HobbitErrors.SystemCreationError.equals(errorResource)) {
            return "The benchmarked system could not be created.";
        } else if (HobbitErrors.UnexpectedError.equals(errorResource)) {
            return "An unexpected error occurred.";
        } else {
            return "An unknown error occurred.";
        }
    }
}
>>>>>>> 49118aac
<|MERGE_RESOLUTION|>--- conflicted
+++ resolved
@@ -1,4 +1,3 @@
-<<<<<<< HEAD
 /**
  * This file is part of gui-serverbackend.
  *
@@ -637,649 +636,4 @@
             return "An unknown error occurred.";
         }
     }
-}
-=======
-/**
- * This file is part of gui-serverbackend.
- *
- * gui-serverbackend is free software: you can redistribute it and/or modify
- * it under the terms of the GNU General Public License as published by
- * the Free Software Foundation, either version 3 of the License, or
- * (at your option) any later version.
- *
- * gui-serverbackend is distributed in the hope that it will be useful,
- * but WITHOUT ANY WARRANTY; without even the implied warranty of
- * MERCHANTABILITY or FITNESS FOR A PARTICULAR PURPOSE.  See the
- * GNU General Public License for more details.
- *
- * You should have received a copy of the GNU General Public License
- * along with gui-serverbackend.  If not, see <http://www.gnu.org/licenses/>.
- */
-package de.usu.research.hobbit.gui.rabbitmq;
-
-import java.time.LocalDate;
-import java.time.LocalTime;
-import java.time.OffsetDateTime;
-import java.time.ZoneOffset;
-import java.util.ArrayList;
-import java.util.Calendar;
-import java.util.HashMap;
-import java.util.List;
-import java.util.Map;
-
-import org.apache.jena.datatypes.DatatypeFormatException;
-import org.apache.jena.datatypes.xsd.XSDDatatype;
-import org.apache.jena.rdf.model.Literal;
-import org.apache.jena.rdf.model.Model;
-import org.apache.jena.rdf.model.NodeIterator;
-import org.apache.jena.rdf.model.Property;
-import org.apache.jena.rdf.model.RDFNode;
-import org.apache.jena.rdf.model.ResIterator;
-import org.apache.jena.rdf.model.Resource;
-import org.apache.jena.vocabulary.OWL;
-import org.apache.jena.vocabulary.RDF;
-import org.apache.jena.vocabulary.RDFS;
-import org.apache.jena.vocabulary.XSD;
-import org.hobbit.core.Constants;
-import org.hobbit.utils.rdf.RdfHelper;
-import org.hobbit.vocab.HOBBIT;
-import org.hobbit.vocab.HobbitErrors;
-import org.slf4j.Logger;
-import org.slf4j.LoggerFactory;
-
-import de.usu.research.hobbit.gui.rest.Datatype;
-import de.usu.research.hobbit.gui.rest.beans.BenchmarkBean;
-import de.usu.research.hobbit.gui.rest.beans.ChallengeBean;
-import de.usu.research.hobbit.gui.rest.beans.ChallengeTaskBean;
-import de.usu.research.hobbit.gui.rest.beans.ConfigurationParamBean;
-import de.usu.research.hobbit.gui.rest.beans.ConfigurationParamValueBean;
-import de.usu.research.hobbit.gui.rest.beans.ConfiguredBenchmarkBean;
-import de.usu.research.hobbit.gui.rest.beans.ExperimentBean;
-import de.usu.research.hobbit.gui.rest.beans.SelectOptionBean;
-import de.usu.research.hobbit.gui.rest.beans.SystemBean;
-import de.usu.research.hobbit.gui.rest.beans.TaskRegistrationBean;
-
-/**
- * Implements simple methods to create beans for the front end based on given
- * RDF Models.
- *
- * @author Michael R&ouml;der (roeder@informatik.uni-leipzig.de)
- *
- */
-public class RdfModelHelper {
-
-    private static final Logger LOGGER = LoggerFactory.getLogger(RdfModelHelper.class);
-
-    /**
-     * Creates a {@link BenchmarkBean} from the given RDF model by searching for
-     * an instance of {@link HOBBIT#Benchmark}. If such an instance can be
-     * found, the label and description of this resource are derived. Otherwise,
-     * <code>null</code> is returned.
-     *
-     * @param model
-     *            the RDF model containing the benchmark model
-     * @return a {@link BenchmarkBean} or <code>null</code> if there is no
-     *         benchmark inside the given model
-     */
-    public static BenchmarkBean createBenchmarkBean(Model model) {
-        // Get the benchmark node
-        ResIterator resourceIterator = model.listSubjectsWithProperty(RDF.type, HOBBIT.Benchmark);
-        if (!resourceIterator.hasNext()) {
-            LOGGER.error("Benchmark model does not have a Benchmark. Returning null.");
-            return null;
-        }
-        Resource benchmarkResource = resourceIterator.next();
-        if (resourceIterator.hasNext()) {
-            LOGGER.warn(
-                    "Benchmark model defines more than one Benchmark. Only the first will be used while all others are ignored.");
-        }
-        return createBenchmarkBean(model, benchmarkResource);
-    }
-
-    public static BenchmarkBean createBenchmarkBean(Model model, Resource benchmarkResource) {
-        BenchmarkBean bean = new BenchmarkBean();
-        return createBenchmarkBean(model, benchmarkResource, bean);
-    }
-
-    public static ConfiguredBenchmarkBean createConfiguredBenchmarkBean(Model model, Resource benchmarkResource) {
-        ConfiguredBenchmarkBean bean = new ConfiguredBenchmarkBean();
-
-        createBenchmarkBean(model, benchmarkResource, bean);
-
-        // TODO fill ConfigurationParamValues
-        // Map<String, ConfigurationParamValueBean> configuredParams = new
-        // HashMap<String, ConfigurationParamValueBean>();
-        // createParamValueBeans(model, benchmarkResource,
-        // model.listResourcesWithProperty(RDF.type, HOBBIT.KPI),
-        // configuredParams);
-        // bean.setConfigurationParamValues(new
-        // ArrayList<>(configuredParams.values()));
-
-        return bean;
-    }
-
-    /**
-     * Creates a {@link BenchmarkBean} from the given RDF model by collecting
-     * all benchmark-relevant information found for the given benchmark
-     * {@link Resource}.
-     *
-     * @param model
-     *            the RDF model containing the benchmark model
-     * @param benchmarkResource
-     *            the {@link Resource} representing the benchmark
-     * @return a {@link BenchmarkBean} containing the found information
-     */
-    public static <T extends BenchmarkBean> T createBenchmarkBean(Model model, Resource benchmarkResource, T bean) {
-        String label = RdfHelper.getLabel(model, benchmarkResource);
-        if (label == null) {
-            label = benchmarkResource.getURI();
-            LOGGER.info("Benchmark {} model does not have a label.", label);
-        }
-        String description = RdfHelper.getDescription(model, benchmarkResource);
-        if (description == null) {
-            LOGGER.info("Benchmark {} model does not have a description.", benchmarkResource.getURI());
-        }
-
-        bean.setId(benchmarkResource.getURI());
-        bean.setName(label);
-        bean.setDescription(description);
-        parseBenchmarkParameters(model, benchmarkResource, bean);
-        return bean;
-    }
-
-    /**
-     * Retrieves benchmark parameters of the given benchmark from the given RDF
-     * model and adds them to the given {@link BenchmarkBean}.
-     *
-     * @param model
-     *            the RDF model containing the benchmark parameters
-     * @param benchmark
-     *            the {@link Resource} representing the benchmark
-     * @param benchmarkBean
-     *            the {@link BenchmarkBean} to which the parameters should be
-     *            added
-     */
-    public static void parseBenchmarkParameters(Model model, Resource benchmark, BenchmarkBean benchmarkBean) {
-        NodeIterator nodeIterator = model.listObjectsOfProperty(benchmark, HOBBIT.hasParameter);
-        RDFNode node;
-        if (nodeIterator.hasNext()) {
-            benchmarkBean.setConfigurationParams(new ArrayList<>());
-            benchmarkBean.setConfigurationParamNames(new ArrayList<>());
-        }
-        while (nodeIterator.hasNext()) {
-            node = nodeIterator.next();
-            if (node.isResource()) {
-                parseBenchmarkParameter(model, node.asResource(), benchmarkBean);
-            }
-        }
-    }
-
-    /**
-     * Parses the given parameter from the given RDFmodel and adds it to the
-     * given {@link BenchmarkBean}.
-     *
-     * @param model
-     *            the RDF model containing the parameter
-     * @param parameter
-     *            the {@link Resource} representing the parameter
-     * @param benchmarkBean
-     *            the {@link BenchmarkBean} to which the parameter should be
-     *            added
-     */
-    public static void parseBenchmarkParameter(Model model, Resource parameter, BenchmarkBean benchmarkBean) {
-        // If this parameter can be configured
-        if (model.contains(parameter, RDF.type, HOBBIT.ConfigurableParameter)) {
-            ConfigurationParamBean configParam = new ConfigurationParamBean();
-            configParam.setId(parameter.getURI());
-            configParam.setName(RdfHelper.getLabel(model, parameter));
-            if (configParam.getName() == null) {
-                configParam.setName(parameter.getURI());
-                LOGGER.warn("The benchmark parameter {} does not have a label.", parameter.getURI());
-            }
-            configParam.setDescription(RdfHelper.getDescription(model, parameter));
-            if (configParam.getDescription() == null) {
-                LOGGER.warn("The benchmark parameter {} does not have a description.", parameter.getURI());
-            }
-            configParam.setDefaultValue(RdfHelper.getStringValue(model, parameter, HOBBIT.defaultValue));
-            configParam.setFeature(model.contains(parameter, RDF.type, HOBBIT.FeatureParameter));
-
-            NodeIterator nodeIterator = model.listObjectsOfProperty(parameter, RDFS.range);
-            RDFNode node;
-            if (nodeIterator.hasNext()) {
-                node = nodeIterator.next();
-                if (node.isResource()) {
-                    Resource typeResource = node.asResource();
-                    configParam.setRange(typeResource.getURI());
-                    // If this is an XSD resource
-                    if (XSD.getURI().equals(typeResource.getNameSpace())) {
-                        configParam.setDatatype(parseXsdType(typeResource));
-                    } else if (model.contains(typeResource, RDF.type, RDFS.Class)
-                            || model.contains(typeResource, RDF.type, OWL.Class)) {
-                        // Maybe this parameter has a set of predefined enum
-                        // values
-                        configParam.setOptions(listOptions(model, typeResource));
-                    }
-                }
-            }
-            // If the datatype couldn't be found and there is no list of options
-            if ((configParam.getDatatype() == null) && (configParam.getOptions() == null)) {
-                configParam.setDatatype(Datatype.STRING);
-                LOGGER.warn("Couldn't find datatype of parameter {}. Using String as default.", parameter.getURI());
-
-            }
-            benchmarkBean.getConfigurationParamNames().add(configParam.getName());
-            benchmarkBean.getConfigurationParams().add(configParam);
-        }
-    }
-
-    /**
-     * Derives a list of options that are connected to the given parameter
-     * resource via owl:oneOf predicates or <code>null</code> if no such
-     * resource could be found.
-     *
-     * @param model
-     *            the RDF model containing the options
-     * @param typeResource
-     *            the typ resource for which the options are possible values
-     * @return a list of options or <code>null</code> if no option could be
-     *         found
-     */
-    public static List<SelectOptionBean> listOptions(Model model, Resource typeResource) {
-        ResIterator iterator = model.listSubjectsWithProperty(RDF.type, typeResource);
-        Resource option;
-        String optionLabel;
-        List<SelectOptionBean> options = new ArrayList<>();
-        while (iterator.hasNext()) {
-            option = iterator.next();
-            optionLabel = RdfHelper.getLabel(model, option);
-            options.add(new SelectOptionBean(optionLabel != null ? optionLabel : option.getURI(), option.getURI()));
-        }
-        if (options.size() > 0) {
-            return options;
-        } else {
-            return null;
-        }
-    }
-
-    /**
-     * Returns the {@link Datatype} instance fitting the given XSD datatype or
-     * {@link Datatype#STRING} if no valid type can be found.
-     *
-     *
-     * @param typeResource
-     *            XSD resource
-     * @return the datatype for this resource
-     */
-    public static Datatype parseXsdType(Resource typeResource) {
-        if (XSD.xstring.equals(typeResource)) {
-            return Datatype.STRING;
-        } else if (XSD.xboolean.equals(typeResource)) {
-            return Datatype.BOOLEAN;
-        } else if (XSD.decimal.equals(typeResource)) {
-            return Datatype.DECIMAL;
-        } else if (XSD.xint.equals(typeResource)) {
-            return Datatype.INTEGER;
-        } else if (XSD.unsignedInt.equals(typeResource) || XSD.positiveInteger.equals(typeResource)) {
-            return Datatype.UNSIGNED_INT;
-        } else if (XSD.xdouble.equals(typeResource)) {
-            return Datatype.DOUBLE;
-        } else if (XSD.xfloat.equals(typeResource)) {
-            return Datatype.FLOAT;
-        } else {
-            LOGGER.warn("Got an unsupported parameter type: {}. It will be handled as String.", typeResource.getURI());
-            return Datatype.STRING;
-        }
-    }
-
-    public static List<ChallengeBean> listChallenges(Model model) {
-        List<ChallengeBean> challengeBeans = new ArrayList<>();
-        if (model == null) {
-            return challengeBeans;
-        }
-        // iterate over all challenges
-        ResIterator challengeIterator = model.listResourcesWithProperty(RDF.type, HOBBIT.Challenge);
-        Resource challengeResource;
-        while (challengeIterator.hasNext()) {
-            challengeResource = challengeIterator.next();
-            ChallengeBean challenge = getChallengeBean(model, challengeResource);
-            if (challenge != null) {
-                challengeBeans.add(challenge);
-            }
-        }
-
-        return challengeBeans;
-    }
-
-    public static ChallengeBean getChallengeBean(Model model, Resource challengeResource) {
-        if (model == null) {
-            return null;
-        }
-        ChallengeBean challenge = new ChallengeBean();
-        challenge.setId(challengeResource.getURI());
-        challenge.setName(RdfHelper.getLabel(model, challengeResource));
-        challenge.setDescription(RdfHelper.getDescription(model, challengeResource));
-        challenge.setOrganizer(RdfHelper.getStringValue(model, challengeResource, HOBBIT.organizer));
-        Literal literal = RdfHelper.getLiteral(model, challengeResource, HOBBIT.closed);
-        if (literal != null) {
-            try {
-                challenge.setClosed(getBooleanFromLiteral(literal));
-            } catch (DatatypeFormatException e) {
-                LOGGER.error(
-                        "Got an unexpected non-boolean literal that couldn't be interpreted as flag. Returning null.",
-                        e);
-                return null;
-            }
-        }
-
-        literal = RdfHelper.getLiteral(model, challengeResource, HOBBIT.visible);
-        if (literal != null) {
-            try {
-                challenge.setVisible(getBooleanFromLiteral(literal));
-            } catch (DatatypeFormatException e) {
-                LOGGER.error(
-                        "Got an unexpected non-boolean literal that couldn't be interpreted as flag. Returning null.",
-                        e);
-                return null;
-            }
-        }
-
-        // Internally, we are only using UTC
-        ZoneOffset offset = ZoneOffset.UTC;
-        Calendar cal = getTolerantDateTimeValue(model, challengeResource, HOBBIT.executionDate);
-        if (cal != null) {
-            LocalDate localDate = LocalDate.of(cal.get(Calendar.YEAR), cal.get(Calendar.MONTH) + 1,
-                    cal.get(Calendar.DAY_OF_MONTH));
-            LocalTime localTime = LocalTime.of(0, 0, 0);
-            challenge.setExecutionDate(OffsetDateTime.of(localDate, localTime, offset));
-        }
-        cal = getTolerantDateTimeValue(model, challengeResource, HOBBIT.publicationDate);
-        if (cal != null) {
-            LocalDate localDate = LocalDate.of(cal.get(Calendar.YEAR), cal.get(Calendar.MONTH) + 1,
-                    cal.get(Calendar.DAY_OF_MONTH));
-            LocalTime localTime = LocalTime.of(0, 0, 0);
-            challenge.setPublishDate(OffsetDateTime.of(localDate, localTime, offset));
-        }
-        challenge.setTasks(listChallengeTasks(model, challengeResource));
-
-        return challenge;
-    }
-
-    private static boolean getBooleanFromLiteral(Literal literal) throws DatatypeFormatException {
-        try {
-            return literal.getBoolean();
-        } catch (DatatypeFormatException e) {
-            // This litral is not a boolean. Try to understand it
-            String lexicalForm = literal.getLexicalForm().toLowerCase();
-            boolean result;
-            if ("true".equals(lexicalForm) || "1".equals(lexicalForm)) {
-                result = true;
-            } else if ("false".equals(lexicalForm) || "0".equals(lexicalForm)) {
-                result = false;
-            } else {
-                throw e;
-            }
-            LOGGER.warn("Interpreted the non-boolean literal {} as {}. This should be avoided.", literal.toString(),
-                    result);
-            return result;
-        }
-    }
-
-    private static Calendar getTolerantDateTimeValue(Model model, Resource resource, Property property) {
-        Calendar cal = RdfHelper.getDateTimeValue(model, resource, property);
-        if (cal == null) {
-            // try to read date instead
-            cal = RdfHelper.getDateValue(model, resource, property);
-        }
-        return cal;
-    }
-
-    public static List<ChallengeTaskBean> listChallengeTasks(Model model, Resource challengeResource) {
-        List<ChallengeTaskBean> challengeTasks = new ArrayList<>();
-        if (model == null) {
-            return challengeTasks;
-        }
-        // iterate over all tasks
-        ResIterator taskIterator = model.listResourcesWithProperty(HOBBIT.isTaskOf, challengeResource);
-        Resource taskResource;
-        while (taskIterator.hasNext()) {
-            taskResource = taskIterator.next();
-            ChallengeTaskBean task = getChallengeTask(model, taskResource);
-            if (task != null) {
-                challengeTasks.add(task);
-            }
-        }
-
-        return challengeTasks;
-    }
-
-    public static ChallengeTaskBean getChallengeTask(Model model, Resource taskResource) {
-        if (model == null) {
-            return null;
-        }
-        ChallengeTaskBean task = new ChallengeTaskBean();
-        task.setName(RdfHelper.getLabel(model, taskResource));
-        task.setDescription(RdfHelper.getDescription(model, taskResource));
-        Resource benchmarkResource = RdfHelper.getObjectResource(model, taskResource, HOBBIT.involvesBenchmark);
-        if (benchmarkResource != null) {
-            task.setBenchmark(createBenchmarkBean(model, benchmarkResource));
-            task.getBenchmark().setSystems(listSystemBeans(model, taskResource));
-        }
-        task.setConfigurationParams(createParamValueBeans(model, taskResource, benchmarkResource));
-        task.setId(taskResource.getURI());
-        return task;
-    }
-
-    public static List<SystemBean> listSystemBeans(Model model, Resource involvingResource) {
-        List<SystemBean> systems = new ArrayList<>();
-        if (model == null) {
-            return systems;
-        }
-        // iterate over all systems
-        NodeIterator systemIterator = model.listObjectsOfProperty(involvingResource, HOBBIT.involvesSystemInstance);
-        RDFNode node;
-        while (systemIterator.hasNext()) {
-            node = systemIterator.next();
-            if (node.isResource()) {
-                systems.add(getSystemBean(model, node.asResource()));
-            }
-        }
-
-        return systems;
-    }
-
-    public static SystemBean getSystemBean(Model model, Resource systemResource) {
-        if (model == null) {
-            return null;
-        }
-        return new SystemBean(systemResource.getURI(), RdfHelper.getLabel(model, systemResource),
-                RdfHelper.getDescription(model, systemResource));
-    }
-
-    /**
-     * Extracts configuration parameters of the given challenge task from the
-     * given model.
-     *
-     * @param model
-     *            the model containing the triples
-     * @param taskResource
-     *            the challenge task resource
-     * @param benchResource
-     *            the benchmark resource which might have hobbit:hasParameter
-     *            triples. It is ignored if it is set to <code>null</code>
-     * @return a list of configuration parameters
-     */
-    public static List<ConfigurationParamValueBean> createParamValueBeans(Model model, Resource taskResource,
-            Resource benchResource) {
-        if ((model == null) || (taskResource == null)) {
-            return new ArrayList<>(0);
-        }
-        Map<String, ConfigurationParamValueBean> parameters = new HashMap<String, ConfigurationParamValueBean>();
-        createParamValueBeans(model, taskResource,
-                model.listResourcesWithProperty(RDF.type, HOBBIT.ConfigurableParameter), parameters);
-        createParamValueBeans(model, taskResource, model.listResourcesWithProperty(RDF.type, HOBBIT.Parameter),
-                parameters);
-        if (benchResource != null) {
-            createParamValueBeans(model, taskResource, model.listObjectsOfProperty(benchResource, HOBBIT.hasParameter),
-                    parameters);
-        }
-        return new ArrayList<>(parameters.values());
-    }
-
-    private static void createParamValueBeans(Model model, Resource taskResource, ResIterator parameterIterator,
-            Map<String, ConfigurationParamValueBean> parameters) {
-        Resource parameter;
-        Property paraProp;
-        String parameterUri;
-        while (parameterIterator.hasNext()) {
-            parameter = parameterIterator.next();
-            parameterUri = parameter.getURI();
-            paraProp = model.getProperty(parameterUri);
-            if (model.contains(taskResource, paraProp) && !parameters.containsKey(parameterUri)) {
-                ConfigurationParamValueBean paramBean = new ConfigurationParamValueBean();
-                paramBean.setId(parameterUri);
-                paramBean.setValue(RdfHelper.getStringValue(model, taskResource, paraProp));
-
-                paramBean.setName(RdfHelper.getLabel(model, paraProp));
-                if (paramBean.getName() == null) {
-                    paramBean.setName(parameter.getURI());
-                    LOGGER.info("The benchmark parameter {} does not have a label.", parameter.getURI());
-                }
-                paramBean.setDescription(RdfHelper.getDescription(model, paraProp));
-                if (paramBean.getDescription() == null) {
-                    LOGGER.info("The benchmark parameter {} does not have a description.", parameter.getURI());
-                }
-                NodeIterator nodeIterator = model.listObjectsOfProperty(parameter, RDFS.range);
-                RDFNode node;
-                if (nodeIterator.hasNext()) {
-                    node = nodeIterator.next();
-                    if (node.isResource()) {
-                        Resource typeResource = node.asResource();
-                        paramBean.setRange(typeResource.getURI());
-                        // If this is an XSD resource
-                        if (XSD.getURI().equals(typeResource.getNameSpace())) {
-                            paramBean.setDatatype(parseXsdType(typeResource));
-                        }
-                    }
-                }
-
-                parameters.put(parameterUri, paramBean);
-            }
-        }
-    }
-
-    private static void createParamValueBeans(Model model, Resource taskResource, NodeIterator parameterIterator,
-            Map<String, ConfigurationParamValueBean> parameters) {
-        RDFNode node;
-        Resource parameter;
-        Property paraProp;
-        String parameterUri;
-        while (parameterIterator.hasNext()) {
-            node = parameterIterator.next();
-            if (node.isResource()) {
-                parameter = node.asResource();
-                parameterUri = parameter.getURI();
-                paraProp = model.getProperty(parameterUri);
-                if (model.contains(taskResource, paraProp) && !parameters.containsKey(parameterUri)) {
-                    ConfigurationParamValueBean paramBean = new ConfigurationParamValueBean();
-                    paramBean.setId(parameterUri);
-                    paramBean.setValue(RdfHelper.getStringValue(model, taskResource, paraProp));
-                    parameters.put(parameterUri, paramBean);
-                }
-            }
-        }
-    }
-
-    @Deprecated
-    public static String getChallengeId(String uri) {
-        if (uri.startsWith(Constants.CHALLENGE_URI_NS)) {
-            uri = uri.substring(Constants.CHALLENGE_URI_NS.length());
-        }
-        return uri;
-    }
-
-    @Deprecated
-    public static String getChallengeUri(String id) {
-        return Constants.CHALLENGE_URI_NS + id;
-        // return id;
-    }
-
-    public static List<ExperimentBean> createExperimentBeans(Model model) {
-        List<ExperimentBean> result = new ArrayList<>();
-        if (model != null) {
-            ResIterator expIterator = model.listResourcesWithProperty(RDF.type, HOBBIT.Experiment);
-            while (expIterator.hasNext()) {
-                result.add(createExperimentBean(model, expIterator.next()));
-            }
-        }
-        return result;
-    }
-
-    public static ExperimentBean createExperimentBean(Model model, Resource experiment) {
-        if (model == null) {
-            return null;
-        }
-        ExperimentBean bean = new ExperimentBean();
-        bean.setId(experiment.getURI().substring(Constants.EXPERIMENT_URI_NS.length()));
-        Resource benchmarkResource = RdfHelper.getObjectResource(model, experiment, HOBBIT.involvesBenchmark);
-        if (benchmarkResource != null) {
-            bean.setBenchmark(createConfiguredBenchmarkBean(model, benchmarkResource));
-        }
-        Resource systemResource = RdfHelper.getObjectResource(model, experiment, HOBBIT.involvesSystemInstance);
-        if (systemResource != null) {
-            bean.setSystem(getSystemBean(model, systemResource));
-        }
-        Resource challengeTask = RdfHelper.getObjectResource(model, experiment, HOBBIT.isPartOf);
-        if (challengeTask != null) {
-            bean.setChallengeTask(getChallengeTask(model, challengeTask));
-        }
-        Map<String, ConfigurationParamValueBean> kpis = new HashMap<String, ConfigurationParamValueBean>();
-        createParamValueBeans(model, experiment, model.listResourcesWithProperty(RDF.type, HOBBIT.KPI), kpis);
-        bean.setKpis(new ArrayList<>(kpis.values()));
-
-        bean.setError(getErrorMessage(RdfHelper.getObjectResource(model, experiment, HOBBIT.terminatedWithError)));
-
-        return bean;
-    }
-
-    public static List<TaskRegistrationBean> listRegisteredSystems(Model model) {
-        List<TaskRegistrationBean> registrations = new ArrayList<>();
-        if (model == null) {
-            return registrations;
-        }
-        List<ChallengeBean> challenges = listChallenges(model);
-        for (ChallengeBean challenge : challenges) {
-            for (ChallengeTaskBean task : challenge.getTasks()) {
-                for (SystemBean system : task.getBenchmark().getSystems()) {
-                    registrations.add(new TaskRegistrationBean(challenge.getId(), task.getId(), system.getId()));
-                }
-            }
-        }
-        return registrations;
-    }
-
-    public static String getErrorMessage(Resource errorResource) {
-        if (errorResource == null) {
-            return null;
-        }
-        if (HobbitErrors.BenchmarkCrashed.equals(errorResource)) {
-            return "The benchmark terminated with an error.";
-        } else if (HobbitErrors.BenchmarkImageMissing.equals(errorResource)) {
-            return "The benchmark image could not be loaded.";
-        } else if (HobbitErrors.BenchmarkCreationError.equals(errorResource)) {
-            return "The benchmark could not be created.";
-        } else if (HobbitErrors.ExperimentTookTooMuchTime.equals(errorResource)) {
-            return "The experiment took too much time.";
-        } else if (HobbitErrors.SystemCrashed.equals(errorResource)) {
-            return "The benchmarked system terminated with an error.";
-        } else if (HobbitErrors.SystemImageMissing.equals(errorResource)) {
-            return "The benchmarked system image could not be loaded.";
-        } else if (HobbitErrors.SystemCreationError.equals(errorResource)) {
-            return "The benchmarked system could not be created.";
-        } else if (HobbitErrors.UnexpectedError.equals(errorResource)) {
-            return "An unexpected error occurred.";
-        } else {
-            return "An unknown error occurred.";
-        }
-    }
-}
->>>>>>> 49118aac
+}