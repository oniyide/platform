--- conflicted
+++ resolved
@@ -28,15 +28,11 @@
 
     private List<ConfigurationParamValueBean> configurationParams;
 
+    private List<String> rankingKPIs;
 
-<<<<<<< HEAD
     public List<ConfigurationParamValueBean> getConfigurationParams() {
         return configurationParams;
     }
-=======
-  private List<String> rankingKPIs;
-
->>>>>>> 99f19dc4
 
     public void setConfigurationParams(List<ConfigurationParamValueBean> configurationParams) {
         this.configurationParams = configurationParams;
@@ -50,23 +46,16 @@
         this.benchmark = benchmark;
     }
 
-<<<<<<< HEAD
+    public List<String> getRankingKPIs() {
+        return rankingKPIs;
+    }
+
+    public void setRankingKPIs(List<String> rankingKPIs) {
+        this.rankingKPIs = rankingKPIs;
+    }
+
     @Override
     public String toString() {
         return ToStringBuilder.reflectionToString(this);
     }
-=======
-  public List<String> getRankingKPIs() {
-      return rankingKPIs;
-  }
-
-  public void setRankingKPIs(List<String> rankingKPIs) {
-      this.rankingKPIs = rankingKPIs;
-  }
-
-  @Override
-  public String toString() {
-    return ToStringBuilder.reflectionToString(this);
-  }
->>>>>>> 99f19dc4
 }