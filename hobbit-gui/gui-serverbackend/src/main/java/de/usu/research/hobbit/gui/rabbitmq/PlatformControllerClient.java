/**
 * This file is part of gui-serverbackend.
 *
 * gui-serverbackend is free software: you can redistribute it and/or modify
 * it under the terms of the GNU General Public License as published by
 * the Free Software Foundation, either version 3 of the License, or
 * (at your option) any later version.
 *
 * gui-serverbackend is distributed in the hope that it will be useful,
 * but WITHOUT ANY WARRANTY; without even the implied warranty of
 * MERCHANTABILITY or FITNESS FOR A PARTICULAR PURPOSE.  See the
 * GNU General Public License for more details.
 *
 * You should have received a copy of the GNU General Public License
 * along with gui-serverbackend.  If not, see <http://www.gnu.org/licenses/>.
 */
package de.usu.research.hobbit.gui.rabbitmq;

import java.io.Closeable;
import java.io.IOException;
import java.io.StringWriter;
import java.nio.ByteBuffer;
import java.util.ArrayList;
import java.util.Arrays;
import java.util.Collection;
import java.util.List;
import java.util.concurrent.CountDownLatch;

import org.apache.jena.rdf.model.Model;
import org.apache.jena.rdf.model.ModelFactory;
import org.apache.jena.rdf.model.Resource;
import org.apache.jena.vocabulary.RDF;
import org.apache.jena.vocabulary.XSD;
import org.hobbit.core.Constants;
import org.hobbit.core.FrontEndApiCommands;
import org.hobbit.core.data.BenchmarkMetaData;
import org.hobbit.core.data.SystemMetaData;
import org.hobbit.core.data.status.ControllerStatus;
import org.hobbit.core.data.status.QueuedExperiment;
import org.hobbit.core.rabbit.RabbitMQUtils;
import org.hobbit.core.rabbit.RabbitRpcClient;
import org.hobbit.vocab.HOBBIT;
import org.slf4j.Logger;
import org.slf4j.LoggerFactory;

import com.google.gson.Gson;
import com.google.gson.reflect.TypeToken;
import com.rabbitmq.client.Connection;
import com.rabbitmq.client.ConsumerCancelledException;
import com.rabbitmq.client.ShutdownSignalException;

import de.usu.research.hobbit.gui.rest.Datatype;
import de.usu.research.hobbit.gui.rest.beans.BenchmarkBean;
import de.usu.research.hobbit.gui.rest.beans.ConfigurationParamValueBean;
import de.usu.research.hobbit.gui.rest.beans.SubmitModelBean;
import de.usu.research.hobbit.gui.rest.beans.SystemBean;
import de.usu.research.hobbit.gui.rest.beans.UserInfoBean;

/**
 * Managing the connection to the HOBBIT RabbitMQ instance (partly based on
 * org.hobbit.controller.test.RequestBenchmarkDetails and
 * org.hobbit.controller.test.RequestBenchmarks)
 *
 * @author Roman Korf
 * @author Michael R&ouml;der (roeder@informatik.uni-leipzig.de)
 *
 */
public class PlatformControllerClient implements Closeable {
    private static final Logger LOGGER = LoggerFactory.getLogger(PlatformControllerClient.class);

    public static PlatformControllerClient create(Connection connection) {
        if (connection == null) {
            LOGGER.error("Got no RabbitMQ Connection object. Returning null.");
            return null;
        }
        PlatformControllerClient platformClient = null;
        try {
            RabbitRpcClient client = RabbitRpcClient.create(connection, Constants.FRONT_END_2_CONTROLLER_QUEUE_NAME);
            platformClient = new PlatformControllerClient(client);
        } catch (IOException e) {
            LOGGER.error("Exception while trying to create RabbitRpcClient. Returning null.", e);
            e.printStackTrace();
        }
        return platformClient;
    }

    private RabbitRpcClient client;
    private Gson gson = new Gson();

    protected PlatformControllerClient(RabbitRpcClient client) {
        this.client = client;
    }

    /*
     * (non-Javadoc)
     *
     * @see de.usu.research.hobbit.gui.rabbitmq.IRabbitMQConnection#close()
     */
    @Override
    public void close() throws IOException {
        if (client != null) {
            try {
                client.close();
            } catch (Exception e) {
            }
        }
    }

    /**
     * Retrieves the benchmarks registered at the HOBBIT PlatformController
     *
     * @return A list of benchmarks
     * @throws IOException
     * @throws InterruptedException
     * @throws ConsumerCancelledException
     * @throws ShutdownSignalException
     *             If something goes wrong with the request
     */
    public List<BenchmarkBean> requestBenchmarks()
            throws IOException, ShutdownSignalException, ConsumerCancelledException, InterruptedException {
        LOGGER.info("Sending request...");
        byte[] data = client.request(new byte[] { FrontEndApiCommands.LIST_AVAILABLE_BENCHMARKS });
        if (data == null) {
            throw new IOException("Didn't got a response.");
        }

        LOGGER.info("Parsing response...");
        // parse the response
        String jsonString = RabbitMQUtils.readString(data);
        Collection<BenchmarkMetaData> benchmarks = gson.fromJson(jsonString,
                new TypeToken<Collection<BenchmarkMetaData>>() {
                }.getType());

        LOGGER.info("Preparing response for GUI...");
        // Create output
        List<BenchmarkBean> benchmarkBeans = new ArrayList<BenchmarkBean>();
        BenchmarkBean bean;
        for (BenchmarkMetaData benchmark : benchmarks) {
<<<<<<< HEAD
            benchmarkBeans.add(new BenchmarkBean(benchmark.uri, benchmark.name, benchmark.description));
=======
            bean = new BenchmarkBean(benchmark.uri, benchmark.name, benchmark.description);
            if ((benchmark.defError != null) && (!benchmark.defError.isEmpty())) {
                bean.setErrorMessage(benchmark.defError);
            }
            benchmarkBeans.add(bean);
>>>>>>> 6f293d58
        }

        LOGGER.debug(Arrays.toString(benchmarkBeans.toArray()));
        LOGGER.info("Sending response to GUI...");

        return benchmarkBeans;
    }

    /**
     * Retrieves the benchmark details from the HOBBIT PlatformControler
     *
     * @param benchmarkUri
     *            the URI of the benchmark for which the details should be retrieved
     * @param user
     *            information about the requesting user which will be used to filter
     *            the systems that can be used with the requested benchmark.
     * @return
     * @throws GUIBackendException
     * @throws IOException
     * @throws InterruptedException
     * @throws ConsumerCancelledException
     * @throws ShutdownSignalException
     */
    public BenchmarkBean requestBenchmarkDetails(String benchmarkUri, UserInfoBean user) throws GUIBackendException,
            IOException, ShutdownSignalException, ConsumerCancelledException, InterruptedException {
        // Map<String, String> env = System.getenv();
        if (benchmarkUri == null) {
            String msg = "Benchmark URI is null. Aborting.";
            LOGGER.error(msg);
            throw new GUIBackendException(msg);
        }

        byte[] data = null;
        if (user != null) {
            data = client.request(RabbitMQUtils.writeByteArrays(
                    new byte[] { FrontEndApiCommands.GET_BENCHMARK_DETAILS }, new byte[][] {
                            RabbitMQUtils.writeString(benchmarkUri), RabbitMQUtils.writeString(user.getEmail()) },
                    null));
        } else {
            data = client
                    .request(RabbitMQUtils.writeByteArrays(new byte[] { FrontEndApiCommands.GET_BENCHMARK_DETAILS },
                            new byte[][] { RabbitMQUtils.writeString(benchmarkUri) }, null));
        }
        if (data == null) {
            throw new IOException("Didn't got a response.");
        }

        Model benchmarkModel = null;
        List<SystemBean> systemBeans = new ArrayList<>();
        try {
            // parse the response
            ByteBuffer buffer = ByteBuffer.wrap(data);
            benchmarkModel = RabbitMQUtils.readModel(buffer);
            String jsonString = RabbitMQUtils.readString(buffer);
            systemBeans = getSystemBeansFromJson(jsonString);
        } catch (Exception e) {
            throw new IOException("Error while parsing benchmark model.", e);
        }

        BenchmarkBean benchmarkDetails = RdfModelHelper.createBenchmarkBean(benchmarkModel);
        if (benchmarkDetails == null) {
            throw new IOException("Error while parsing benchmark model.");
        }
        benchmarkDetails.setSystems(systemBeans);

<<<<<<< HEAD
        // Parse Benchmark System Details
        LOGGER.info("Adding systems for GUI...");
        benchmarkDetails.setSystems(new ArrayList<>());
        if (systems != null) {
            for (SystemMetaData system : systems) {
                benchmarkDetails.getSystems().add(new SystemBean(system.uri, system.name, system.description));
            }
        }

        LOGGER.info("Sending response to GUI...");
=======
>>>>>>> 6f293d58
        return benchmarkDetails;
    }

    /**
     * Sends the given benchmark configuration to the platform controller where an
     * experiment will be started with the chosen system and benchmark
     * configuration.
     * 
     * @param benchmarkConf
     *            the benchmark configuration with which an experiment should be
     *            started
     * @param userName
     *            the name of the user who submitted the benchmark configuration
     * @return The ID of the created experiment
     * @throws GUIBackendException
     *             If the given benchmark configuration is not valid
     * @throws IOException
     *             If there is a problem during the receiving of the response
     */
    public String submitBenchmark(SubmitModelBean benchmarkConf, String userName)
            throws GUIBackendException, IOException {
        String benchmarkUri = benchmarkConf.getBenchmark();
        String systemUri = benchmarkConf.getSystem();

        if (benchmarkUri == null) {
            String msg = "Benchmark URI is null. Aborting.";
            LOGGER.error(msg);
            throw new GUIBackendException(msg);
        }

        if (systemUri == null) {
            String msg = "System URI is null. Aborting.";
            LOGGER.error(msg);
            throw new GUIBackendException(msg);
        }

        LOGGER.info("Creating model...");
        Model model = ModelFactory.createDefaultModel();

        String benchmarkInstanceId = Constants.NEW_EXPERIMENT_URI;
        Resource benchmarkInstanceResource = model.createResource(benchmarkInstanceId);
        model.add(benchmarkInstanceResource, RDF.type, HOBBIT.Experiment);
        model.add(benchmarkInstanceResource, HOBBIT.involvesBenchmark, model.createResource(benchmarkUri));
        model.add(benchmarkInstanceResource, HOBBIT.involvesSystemInstance, model.createResource(systemUri));

        try {
            model = addParameters(model, benchmarkInstanceResource, benchmarkConf.getConfigurationParams());
        } catch (Exception e) {
            LOGGER.error("Got an exception while processing the parameters.", e);
            throw new GUIBackendException("Please check your parameter definitions.");
        }

        byte[] data = RabbitMQUtils.writeByteArrays(new byte[] { FrontEndApiCommands.ADD_EXPERIMENT_CONFIGURATION },
                new byte[][] { RabbitMQUtils.writeString(benchmarkUri), RabbitMQUtils.writeString(systemUri),
                        RabbitMQUtils.writeModel(model), RabbitMQUtils.writeString(userName) },
                null);

        LOGGER.info("Sending request...");
        data = client.request(data);
        if (data == null) {
            throw new IOException("Didn't got a response.");
        }

        String id = RabbitMQUtils.readString(data);
        // parse the response
        LOGGER.info("Response: " + id);

        return id;
    }

    /**
     * Adds the given list of parameters to the given RDF model by creating triples
     * using the given benchmark resource.
     * 
     * @param model
     *            the RDF model to which the parameter should be added
     * @param benchmarkInstanceResource
     *            the resource of the benchmark inside the given RDF model
     * @param list
     *            the list of parameters that should be added
     * @return the updated model
     */
    protected static Model addParameters(Model model, Resource benchmarkInstanceResource,
            List<ConfigurationParamValueBean> list) {
        for (ConfigurationParamValueBean paramValue : list) {
            String uri = paramValue.getId();
            String datatype = Datatype.getValue(paramValue.getDatatype());
            String value = paramValue.getValue();
            String range = paramValue.getRange();

            if (range == null) {
                model.add(benchmarkInstanceResource, model.createProperty(uri),
                        model.createTypedLiteral(value, expandedXsdId(datatype)));
            } else {
                if (range.startsWith(XSD.NS)) {
                    model.add(benchmarkInstanceResource, model.createProperty(uri),
                            model.createTypedLiteral(value, range));
                } else {
                    model.add(benchmarkInstanceResource, model.createProperty(uri), model.createResource(value));
                }
            }
        }

        StringWriter writer = new StringWriter();
        model.write(writer, "Turtle");

        return model;
    }

    /**
     * Requests the status of the controller.
     * 
     * @return the status of the controller
     * @throws IOException
     *             If no response has been received
     */
    public ControllerStatus requestStatus(String userName) throws IOException {
        byte[] data = client.request(RabbitMQUtils.writeByteArrays(new byte[] { FrontEndApiCommands.LIST_CURRENT_STATUS },
                        new byte[][] { RabbitMQUtils.writeString(userName) }, null));
        if (data == null) {
            throw new IOException("Didn't get a response.");
        }
        // parse the response
        String response = RabbitMQUtils.readString(data);
        System.out.println(response);
        ControllerStatus status = gson.fromJson(response, ControllerStatus.class);
        if (status.queuedExperiments == null)
            status.queuedExperiments = new QueuedExperiment[0];
        return status;
    }

    /**
     * Closes the challenge with the given URI.
     * 
     * @param challengeUri
     *            the URI of the challenge that should be closed
     * @throws IOException
     *             If the controller does not responses
     */
    public void closeChallenge(String challengeUri) throws IOException {
        LOGGER.info("Sending request...");
        byte[] res = client.request(RabbitMQUtils.writeByteArrays(new byte[] { FrontEndApiCommands.CLOSE_CHALLENGE },
                new byte[][] { RabbitMQUtils.writeString(challengeUri) }, null));
        if (res == null) {
            throw new IOException("Didn't get a response when trying to close the challenge");
        }
        String result = RabbitMQUtils.readString(res);
        LOGGER.info("Challenge " + challengeUri + " closed " + result);
    }

    /**
     * Requests the systems for the user with the given user mail address. Returns
     * an empty list if an error occurs.
     * 
     * @param userMail
     *            the mail address of the user for which the systems should be
     *            requested
     * @return the systems for the given user or an empty list if an error occurred
     */
    public List<SystemBean> requestSystemsOfUser(String userMail) {
        byte[] response = client
                .request(RabbitMQUtils.writeByteArrays(new byte[] { FrontEndApiCommands.GET_SYSTEMS_OF_USER },
                        new byte[][] { RabbitMQUtils.writeString(userMail) }, null));
        if (response == null) {
            LOGGER.info("Couldn't get the systems for user {}. Returning empty list.");
            return new ArrayList<>(0);
        }
        List<SystemBean> systemBeans = getSystemBeansFromJson(RabbitMQUtils.readString(response));
        return systemBeans;
    }

    protected List<SystemBean> getSystemBeansFromJson(String json) {
        Collection<SystemMetaData> systems = gson.fromJson(json, new TypeToken<Collection<SystemMetaData>>() {
        }.getType());
        List<SystemBean> systemBeans = new ArrayList<>();
        transformSysMetaDataToBean(systems, systemBeans);
        return systemBeans;
    }

    protected void transformSysMetaDataToBean(Collection<SystemMetaData> systems, List<SystemBean> systemBeans) {
        SystemBean bean;
        if (systems != null) {
            for (SystemMetaData system : systems) {
                bean = new SystemBean(system.uri, system.name, system.description);
                if ((system.defError != null) && (!system.defError.isEmpty())) {
                    bean.setErrorMessage(system.defError);
                }
                systemBeans.add(bean);
            }
        }
    }

    /**
     * Requests the deletion of the experiment with the given experiment id with the
     * access rights of the given user.
     * 
     * @param id
     *            id of the experiment that should be removed
     * @param userName
     *            name of the user requesting the deletion
     * @return {@code true} if the deletion was successful, else {@code false}
     */
    public boolean requestExperimentDeletion(String id, String userName) {
        byte[] response = client
                .request(RabbitMQUtils.writeByteArrays(new byte[] { FrontEndApiCommands.REMOVE_EXPERIMENT },
                        new byte[][] { RabbitMQUtils.writeString(id), RabbitMQUtils.writeString(userName) }, null));
        if ((response == null) || (response.length == 0)) {
            LOGGER.info("Couldn't request the deletion of {} for {}. Returning false.", id, userName);
            return false;
        } else {
            return response[0] != 0;
        }
    }

    /*
     * Only for testing purposes.
     */
    public static void main(String[] argv) throws Exception {
        try {
            final RabbitMQConnection connection = RabbitMQConnectionSingleton.getConnection();
            Thread[] threads = new Thread[5];
            final CountDownLatch latch = new CountDownLatch(threads.length);
            for (int j = 0; j < threads.length; j++) {
                threads[j] = new Thread() {
                    public void run() {
                        try {
                            for (int i = 0; i < 3; i++) {
                                long start = System.currentTimeMillis();

                                PlatformControllerClient client = PlatformControllerClient
                                        .create(connection.getConnection());

                                try {
                                    // LOGGER.info("Status");
                                    // connectionMgr.requestStatus();

                                    // LOGGER.info("Request Benchmarks");
                                    // List<BenchmarkBean> benchmarks =
                                    // client.requestBenchmarks();
                                    // LOGGER.info("Request BenchmarkDetails");
                                    // client.requestBenchmarkDetails(benchmarks.get(0).id);
                                    LOGGER.info("Request Systems for user DefaultHobbitUser");
                                    List<SystemBean> systems = client.requestSystemsOfUser("DefaultHobbitUser");
                                    for (SystemBean system : systems) {
                                        LOGGER.info("Found: {}, {}", system.getId(), system.getName());
                                    }
                                    LOGGER.info("Request Systems for user GerbilBenchmark");
                                    systems = client.requestSystemsOfUser("GerbilBenchmark");
                                    LOGGER.info("Found: {} systems", systems.size());
                                    for (SystemBean system : systems) {
                                        LOGGER.info("Found: {}, {}", system.getId(), system.getName());
                                    }
                                    LOGGER.info("Request Systems for user gerbil@informatik.uni-leipzig.de");
                                    systems = client.requestSystemsOfUser("gerbil@informatik.uni-leipzig.de");
                                    LOGGER.info("Found: {} systems", systems.size());
                                    for (SystemBean system : systems) {
                                        LOGGER.info("Found: {}, {}", system.getId(), system.getName());
                                    }
                                } catch (Exception e) {
                                    e.printStackTrace();
                                }
                                long diff = System.currentTimeMillis() - start;
                                LOGGER.info("time: " + diff);
                            }
                        } finally {
                            latch.countDown();
                        }
                    }
                };
            }
            for (int j = 0; j < threads.length; j++) {
                threads[j].start();
            }
            latch.await();
        } finally {
            RabbitMQConnectionSingleton.shutdown();
        }
    }

    private static String expandedXsdId(String id) {
        if (!id.startsWith("http:")) {
            String prefix = id.substring(0, id.indexOf(":"));
            return id.replace(prefix + ":", XSD.NS);
        } else {
            return id;
        }
    }

    /**
     * Sends a request to the platform controller to terminate the experiment with
     * the given ID using the access rights of the given user.
     * 
     * @param experimentId
     *            the id of the experiment that should be terminated.
     * @param preferredUsername
     *            the name of the user who wants to terminate the experiment
     * @return {@code true} if the termination was successful, else {@code false}
     * @throws IOException
     *             If communication problems arise.
     */
    public boolean terminateExperiment(String experimentId, String preferredUsername) throws IOException {
        byte[] res = client.request(RabbitMQUtils.writeByteArrays(new byte[] { FrontEndApiCommands.REMOVE_EXPERIMENT },
                new byte[][] { RabbitMQUtils.writeString(experimentId), RabbitMQUtils.writeString(preferredUsername) },
                null));
        if (res == null) {
            throw new IOException("Didn't get a response when trying to terminate the challenge");
        }
        // If the result is not empty and the first byte is not 0, the removal was
        // successful
        return (res.length > 0) && (res[0] > 0);
    }

}<|MERGE_RESOLUTION|>--- conflicted
+++ resolved
@@ -136,15 +136,11 @@
         List<BenchmarkBean> benchmarkBeans = new ArrayList<BenchmarkBean>();
         BenchmarkBean bean;
         for (BenchmarkMetaData benchmark : benchmarks) {
-<<<<<<< HEAD
-            benchmarkBeans.add(new BenchmarkBean(benchmark.uri, benchmark.name, benchmark.description));
-=======
             bean = new BenchmarkBean(benchmark.uri, benchmark.name, benchmark.description);
             if ((benchmark.defError != null) && (!benchmark.defError.isEmpty())) {
                 bean.setErrorMessage(benchmark.defError);
             }
             benchmarkBeans.add(bean);
->>>>>>> 6f293d58
         }
 
         LOGGER.debug(Arrays.toString(benchmarkBeans.toArray()));
@@ -210,19 +206,6 @@
         }
         benchmarkDetails.setSystems(systemBeans);
 
-<<<<<<< HEAD
-        // Parse Benchmark System Details
-        LOGGER.info("Adding systems for GUI...");
-        benchmarkDetails.setSystems(new ArrayList<>());
-        if (systems != null) {
-            for (SystemMetaData system : systems) {
-                benchmarkDetails.getSystems().add(new SystemBean(system.uri, system.name, system.description));
-            }
-        }
-
-        LOGGER.info("Sending response to GUI...");
-=======
->>>>>>> 6f293d58
         return benchmarkDetails;
     }
 
