--- conflicted
+++ resolved
@@ -16,12 +16,13 @@
  */
 package de.usu.research.hobbit.gui.rest;
 
-<<<<<<< HEAD
 import com.google.common.cache.Cache;
 import com.google.common.cache.CacheBuilder;
 import de.usu.research.hobbit.gui.rabbitmq.GUIBackendException;
+import de.usu.research.hobbit.gui.rabbitmq.PlatformControllerClientSingleton;
 import de.usu.research.hobbit.gui.rest.beans.InfoBean;
 import de.usu.research.hobbit.gui.rest.beans.KeycloakConfigBean;
+import de.usu.research.hobbit.gui.rest.beans.SystemBean;
 import de.usu.research.hobbit.gui.rest.beans.UserInfoBean;
 import org.slf4j.Logger;
 import org.slf4j.LoggerFactory;
@@ -29,7 +30,18 @@
 import org.w3c.dom.Element;
 import org.w3c.dom.Node;
 import org.xml.sax.SAXException;
-=======
+
+import javax.servlet.ServletContext;
+import javax.ws.rs.GET;
+import javax.ws.rs.Path;
+import javax.ws.rs.Produces;
+import javax.ws.rs.core.Context;
+import javax.ws.rs.core.MediaType;
+import javax.ws.rs.core.Response;
+import javax.ws.rs.core.SecurityContext;
+import javax.xml.parsers.DocumentBuilder;
+import javax.xml.parsers.DocumentBuilderFactory;
+import javax.xml.parsers.ParserConfigurationException;
 import java.io.IOException;
 import java.io.InputStream;
 import java.lang.reflect.Method;
@@ -41,46 +53,6 @@
 import java.util.concurrent.Callable;
 import java.util.concurrent.ExecutionException;
 import java.util.concurrent.TimeUnit;
->>>>>>> 0cf57c76
-
-import javax.servlet.ServletContext;
-import javax.ws.rs.GET;
-import javax.ws.rs.Path;
-import javax.ws.rs.Produces;
-import javax.ws.rs.core.Context;
-import javax.ws.rs.core.MediaType;
-import javax.ws.rs.core.Response;
-import javax.ws.rs.core.SecurityContext;
-import javax.xml.parsers.DocumentBuilder;
-import javax.xml.parsers.DocumentBuilderFactory;
-import javax.xml.parsers.ParserConfigurationException;
-<<<<<<< HEAD
-import java.io.IOException;
-import java.io.InputStream;
-import java.lang.reflect.Method;
-import java.security.Principal;
-import java.util.Arrays;
-import java.util.concurrent.Callable;
-import java.util.concurrent.ExecutionException;
-import java.util.concurrent.TimeUnit;
-=======
-
-import org.slf4j.Logger;
-import org.slf4j.LoggerFactory;
-import org.w3c.dom.Document;
-import org.w3c.dom.Element;
-import org.w3c.dom.Node;
-import org.xml.sax.SAXException;
-
-import com.google.common.cache.Cache;
-import com.google.common.cache.CacheBuilder;
-
-import de.usu.research.hobbit.gui.rabbitmq.GUIBackendException;
-import de.usu.research.hobbit.gui.rabbitmq.PlatformControllerClientSingleton;
-import de.usu.research.hobbit.gui.rest.beans.KeycloakConfigBean;
-import de.usu.research.hobbit.gui.rest.beans.SystemBean;
-import de.usu.research.hobbit.gui.rest.beans.UserInfoBean;
->>>>>>> 0cf57c76
 
 @Path("internal")
 public class InternalResources {
@@ -276,7 +248,7 @@
 
     /**
      * Retrieves the set of system URIs that are visible for the given user.
-     * 
+     *
      * @param userInfo
      *            the bean describing the user for which the system URIs should be
      *            returned
@@ -293,7 +265,7 @@
 
     /**
      * Retrieves the set of system URIs that are visible for the given user.
-     * 
+     *
      * @param sc
      *            the security context containing the user for which the system URIs
      *            should be returned
