--- conflicted
+++ resolved
@@ -296,8 +296,6 @@
             }
             return Response.ok(new GenericEntity<List<ExperimentCountBean>>(counts) {
             }).build();
-<<<<<<< HEAD
-=======
         }
     }
 
@@ -320,7 +318,6 @@
             LOGGER.warn("Failed to terminate experiment: " + e.getMessage());
             return Response.status(Response.Status.INTERNAL_SERVER_ERROR).entity(InfoBean.withMessage(e.getMessage()))
                     .build();
->>>>>>> dd1eb4c9
         }
     }
 
