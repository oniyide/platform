/**
 * This file is part of gui-serverbackend.
 * <p>
 * gui-serverbackend is free software: you can redistribute it and/or modify
 * it under the terms of the GNU General Public License as published by
 * the Free Software Foundation, either version 3 of the License, or
 * (at your option) any later version.
 * <p>
 * gui-serverbackend is distributed in the hope that it will be useful,
 * but WITHOUT ANY WARRANTY; without even the implied warranty of
 * MERCHANTABILITY or FITNESS FOR A PARTICULAR PURPOSE.  See the
 * GNU General Public License for more details.
 * <p>
 * You should have received a copy of the GNU General Public License
 * along with gui-serverbackend.  If not, see <http://www.gnu.org/licenses/>.
 */
package de.usu.research.hobbit.gui.rest;

<<<<<<< HEAD
import java.util.ArrayList;
import java.util.Arrays;

import java.util.HashSet;

import java.util.List;
import java.util.Set;
import java.util.stream.Collectors;

import javax.ws.rs.GET;
import javax.ws.rs.Path;
import javax.ws.rs.PathParam;
import javax.ws.rs.Produces;
import javax.ws.rs.QueryParam;
import javax.ws.rs.core.Context;
import javax.ws.rs.core.MediaType;
import javax.ws.rs.core.SecurityContext;

=======
import de.usu.research.hobbit.gui.rabbitmq.RdfModelHelper;
import de.usu.research.hobbit.gui.rabbitmq.StorageServiceClientSingleton;
import de.usu.research.hobbit.gui.rest.beans.ConfiguredBenchmarkBean;
import de.usu.research.hobbit.gui.rest.beans.ExperimentBean;
import de.usu.research.hobbit.gui.rest.beans.ExperimentCountBean;
import de.usu.research.hobbit.gui.rest.beans.NamedEntityBean;
import de.usu.research.hobbit.gui.rest.beans.UserInfoBean;
>>>>>>> fad356df
import org.apache.jena.query.QuerySolution;
import org.apache.jena.query.ResultSet;
import org.apache.jena.rdf.model.Model;
import org.apache.jena.rdf.model.ResIterator;
import org.apache.jena.rdf.model.Resource;
import org.hobbit.core.Constants;
import org.hobbit.storage.client.StorageServiceClient;
import org.hobbit.storage.queries.SparqlQueries;
import org.hobbit.utils.rdf.RdfHelper;
import org.hobbit.vocab.HOBBIT;
import org.slf4j.Logger;
import org.slf4j.LoggerFactory;

<<<<<<< HEAD
import de.usu.research.hobbit.gui.rabbitmq.PlatformControllerClientSingleton;
import de.usu.research.hobbit.gui.rabbitmq.RdfModelHelper;
import de.usu.research.hobbit.gui.rabbitmq.StorageServiceClientSingleton;
import de.usu.research.hobbit.gui.rest.beans.ConfiguredBenchmarkBean;
import de.usu.research.hobbit.gui.rest.beans.ExperimentBean;
import de.usu.research.hobbit.gui.rest.beans.ExperimentCountBean;
import de.usu.research.hobbit.gui.rest.beans.NamedEntityBean;

import de.usu.research.hobbit.gui.rest.beans.SystemBean;

import de.usu.research.hobbit.gui.rest.beans.UserInfoBean;
=======
import javax.ws.rs.GET;
import javax.ws.rs.Path;
import javax.ws.rs.PathParam;
import javax.ws.rs.Produces;
import javax.ws.rs.QueryParam;
import javax.ws.rs.core.Context;
import javax.ws.rs.core.GenericEntity;
import javax.ws.rs.core.MediaType;
import javax.ws.rs.core.Response;
import javax.ws.rs.core.SecurityContext;
import java.util.ArrayList;
import java.util.Arrays;
import java.util.List;
import java.util.Set;
import java.util.stream.Collectors;
>>>>>>> fad356df

@Path("experiments")
public class ExperimentsResources {

    private static final Logger LOGGER = LoggerFactory.getLogger(ExperimentsResources.class);

    private static final String UNKNOWN_EXP_ERROR_MSG = "Could not find results for this experiments. Either the experiment has not been finished or it does not exist.";

    @GET
    @Path("query")
    @Produces(MediaType.APPLICATION_JSON)
    public Response query(@QueryParam("id") String idsCommaSep,
                          @QueryParam("challenge-task-id") String challengeTaskId,
                          @Context SecurityContext sc) throws Exception {
        List<ExperimentBean> results = null;
        String[] ids = null;
        if (idsCommaSep != null) {
            ids = idsCommaSep.split(",");
        }

        if (Application.isUsingDevDb()) {
            return Response.ok(getDevDb().queryExperiments(ids, challengeTaskId)).build();
        } else {
            if (ids != null) {
                LOGGER.debug("Querying experiment results for " + Arrays.toString(ids));
                results = new ArrayList<>(ids.length);
                for (String id : ids) {
                    // create experiment URI
                    String experimentUri = Constants.EXPERIMENT_URI_NS + id;
                    // construct public query
                    String query = SparqlQueries.getExperimentGraphQuery(experimentUri, Constants.PUBLIC_RESULT_GRAPH_URI);
                    // get public experiment
                    Model model = StorageServiceClientSingleton.getInstance().sendConstructQuery(query);
                    if (model != null && model.size() > 0) {
                        results.add(RdfModelHelper.createExperimentBean(model, model.getResource(experimentUri)));
                    } else {
                        // if public experiment is not found
                        // try requesting model from private graph
                        query = SparqlQueries.getExperimentGraphQuery(experimentUri, Constants.PRIVATE_RESULT_GRAPH_URI);
                        model = StorageServiceClientSingleton.getInstance().sendConstructQuery(query);
                        if (model != null && model.size() > 0) {
                            // get current experiment system
                            Resource subj = model.getResource(experimentUri);
                            Resource system = RdfHelper.getObjectResource(model, subj, HOBBIT.involvesSystemInstance);
                            if (system != null) {
                                String systemURI = system.getURI();
                                Set<String> userOwnedSystemIds = InternalResources.getUserSystemIds(sc);
                                // check if it's owned by user
                                if (userOwnedSystemIds.contains(systemURI)) {
                                    results.add(RdfModelHelper.createExperimentBean(model, model.getResource(experimentUri)));
                                }
                            }
                        } else {
                            ExperimentBean exp = new ExperimentBean();
                            exp.setId(id);
                            exp.setError(UNKNOWN_EXP_ERROR_MSG);
                            ConfiguredBenchmarkBean benchmark = new ConfiguredBenchmarkBean();
                            benchmark.setConfigurationParamValues(new ArrayList<>());
                            exp.setBenchmark(benchmark);
                            exp.setKpis(new ArrayList<>());
                            results.add(exp);
                        }
                    }
                }
            } else if (challengeTaskId != null) {
                LOGGER.debug("Querying experiment results for challenge task " + challengeTaskId);
                // create experiment URI from public results graph
                String query = SparqlQueries.getExperimentOfTaskQuery(null, challengeTaskId, Constants.PUBLIC_RESULT_GRAPH_URI);
                // get public experiment
                Model model = StorageServiceClientSingleton.getInstance().sendConstructQuery(query);
                // if model is public and available - go with it
                if (model != null && model.size() > 0) {
                    results = RdfModelHelper.createExperimentBeans(model);
                } else {
                    // otherwise try to look in private graph
                    query = SparqlQueries.getExperimentOfTaskQuery(null, challengeTaskId, Constants.PRIVATE_RESULT_GRAPH_URI);
                    model = StorageServiceClientSingleton.getInstance().sendConstructQuery(query);
                    if (model != null && model.size() > 0) {
                        // get challenge organizer
                        Resource challengeTask = model.getResource(challengeTaskId);
                        // get challenge info
                        String challengeQuery = SparqlQueries.getChallengeTaskOrganizer(challengeTaskId, null);
                        Model challengeModel = StorageServiceClientSingleton.getInstance().sendConstructQuery(challengeQuery);
<<<<<<< HEAD
=======

>>>>>>> fad356df
                        Resource challenge = RdfHelper.getObjectResource(challengeModel, challengeTask, HOBBIT.isTaskOf);
                        if(challenge != null) {
                            String organizer = RdfHelper.getStringValue(challengeModel, challenge, HOBBIT.organizer);
                            UserInfoBean userInfo = InternalResources.getUserInfoBean(sc);
                            if (organizer != null) {
                                // check if organizer is user
                                // return whole thing if he is
                                if (organizer.equals(userInfo.getPreferredUsername())) {
                                    results = RdfModelHelper.createExperimentBeans(model);
                                }
                            } else {
                                LOGGER.error("Couldn't get organizer for task {}. Falling back to retrieving experiments that can be seen by the user in his role as system owner.",
                                        challengeTaskId);
                            }
                            if(results == null) {
                                // if the user is not the organizer, iterate over the beans and remove all beans that are not owned by the user
                                List<ExperimentBean> experiments = RdfModelHelper.createExperimentBeans(model);
                                if (experiments != null) {
                                    Set<String> userOwnedSystemIds = InternalResources.getUserSystemIds(userInfo);
                                    results = experiments.stream()
                                        .filter(exp -> userOwnedSystemIds.contains(exp.getSystem().getId()))
                                        .collect(Collectors.toList());
                                }
                            }
                        } else {
                            LOGGER.error("Couldn't find the challenge of challenge task {}.", challengeTaskId);
                        }
                    } else {
                        LOGGER.info("Couldn't find experiments for task {}. Returning empty list.", challengeTaskId);
                        results = new ArrayList<>(0);
                    }
                }
            } else {
                // TODO make sure that the user is allowed to see the
                // experiment!
                results = RdfModelHelper.createExperimentBeans(StorageServiceClientSingleton.getInstance()
                    .sendConstructQuery(SparqlQueries.getShallowExperimentGraphQuery(null, null)));
            }
        }
        if (results == null)
            results = new ArrayList<>(0);
        return Response.ok(new GenericEntity<List<ExperimentBean>>(results) {
        }).build();
    }

    @GET
    @Path("count-by-challenge/{id}")
    @Produces(MediaType.APPLICATION_JSON)
    public Response countByChallengeTaskIds(@PathParam("id") String challengeId) {
        if (Application.isUsingDevDb()) {
            return Response.ok(getDevDb().countByChallengeTaskIds(challengeId)).build();
        } else {
            /*
             * 1. retrieve the tasks of the given challenge
             *
             * 2. count the experiments for the single tasks
             *
             * Note that we do not use a single, large query that selects all at
             * once because the tasks and the experiment results can be located
             * in different graphs.
             */
            List<ExperimentCountBean> counts = new ArrayList<>();
            String query = SparqlQueries.getChallengeTasksQuery(challengeId, null);
            StorageServiceClient storageClient = StorageServiceClientSingleton.getInstance();
            if (query != null) {
                try {
                    Model challengeTasksModel = storageClient.sendConstructQuery(query);
                    ResIterator iterator = challengeTasksModel.listSubjectsWithProperty(HOBBIT.isTaskOf,
                        challengeTasksModel.getResource(challengeId));
                    Resource taskResource;
                    while (iterator.hasNext()) {
                        taskResource = iterator.next();
                        query = SparqlQueries.countExperimentsOfTaskQuery(taskResource.getURI(), null);
                        ResultSet results = storageClient.sendSelectQuery(query);
                        while (results.hasNext()) {
                            QuerySolution solution = results.next();
                            counts.add(new ExperimentCountBean(
                                new NamedEntityBean(taskResource.getURI(),
                                    RdfHelper.getLabel(challengeTasksModel, taskResource),
                                    RdfHelper.getDescription(challengeTasksModel, taskResource)),
                                solution.getLiteral("count").getInt()));
                        }
                    }
                } catch (Exception e) {
                    LOGGER.error("Exception while executing ");
                }
            }

            return Response.ok(new GenericEntity<List<ExperimentCountBean>>(counts) {
            }).build();
        }
    }

    private DevInMemoryDb getDevDb() {
        return DevInMemoryDb.theInstance;
    }
}<|MERGE_RESOLUTION|>--- conflicted
+++ resolved
@@ -16,26 +16,6 @@
  */
 package de.usu.research.hobbit.gui.rest;
 
-<<<<<<< HEAD
-import java.util.ArrayList;
-import java.util.Arrays;
-
-import java.util.HashSet;
-
-import java.util.List;
-import java.util.Set;
-import java.util.stream.Collectors;
-
-import javax.ws.rs.GET;
-import javax.ws.rs.Path;
-import javax.ws.rs.PathParam;
-import javax.ws.rs.Produces;
-import javax.ws.rs.QueryParam;
-import javax.ws.rs.core.Context;
-import javax.ws.rs.core.MediaType;
-import javax.ws.rs.core.SecurityContext;
-
-=======
 import de.usu.research.hobbit.gui.rabbitmq.RdfModelHelper;
 import de.usu.research.hobbit.gui.rabbitmq.StorageServiceClientSingleton;
 import de.usu.research.hobbit.gui.rest.beans.ConfiguredBenchmarkBean;
@@ -43,7 +23,6 @@
 import de.usu.research.hobbit.gui.rest.beans.ExperimentCountBean;
 import de.usu.research.hobbit.gui.rest.beans.NamedEntityBean;
 import de.usu.research.hobbit.gui.rest.beans.UserInfoBean;
->>>>>>> fad356df
 import org.apache.jena.query.QuerySolution;
 import org.apache.jena.query.ResultSet;
 import org.apache.jena.rdf.model.Model;
@@ -57,19 +36,6 @@
 import org.slf4j.Logger;
 import org.slf4j.LoggerFactory;
 
-<<<<<<< HEAD
-import de.usu.research.hobbit.gui.rabbitmq.PlatformControllerClientSingleton;
-import de.usu.research.hobbit.gui.rabbitmq.RdfModelHelper;
-import de.usu.research.hobbit.gui.rabbitmq.StorageServiceClientSingleton;
-import de.usu.research.hobbit.gui.rest.beans.ConfiguredBenchmarkBean;
-import de.usu.research.hobbit.gui.rest.beans.ExperimentBean;
-import de.usu.research.hobbit.gui.rest.beans.ExperimentCountBean;
-import de.usu.research.hobbit.gui.rest.beans.NamedEntityBean;
-
-import de.usu.research.hobbit.gui.rest.beans.SystemBean;
-
-import de.usu.research.hobbit.gui.rest.beans.UserInfoBean;
-=======
 import javax.ws.rs.GET;
 import javax.ws.rs.Path;
 import javax.ws.rs.PathParam;
@@ -85,7 +51,7 @@
 import java.util.List;
 import java.util.Set;
 import java.util.stream.Collectors;
->>>>>>> fad356df
+
 
 @Path("experiments")
 public class ExperimentsResources {
@@ -169,10 +135,6 @@
                         // get challenge info
                         String challengeQuery = SparqlQueries.getChallengeTaskOrganizer(challengeTaskId, null);
                         Model challengeModel = StorageServiceClientSingleton.getInstance().sendConstructQuery(challengeQuery);
-<<<<<<< HEAD
-=======
-
->>>>>>> fad356df
                         Resource challenge = RdfHelper.getObjectResource(challengeModel, challengeTask, HOBBIT.isTaskOf);
                         if(challenge != null) {
                             String organizer = RdfHelper.getStringValue(challengeModel, challenge, HOBBIT.organizer);
