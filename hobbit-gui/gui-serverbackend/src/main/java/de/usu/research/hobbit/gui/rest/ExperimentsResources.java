/**
 * This file is part of gui-serverbackend.
 * <p>
 * gui-serverbackend is free software: you can redistribute it and/or modify
 * it under the terms of the GNU General Public License as published by
 * the Free Software Foundation, either version 3 of the License, or
 * (at your option) any later version.
 * <p>
 * gui-serverbackend is distributed in the hope that it will be useful,
 * but WITHOUT ANY WARRANTY; without even the implied warranty of
 * MERCHANTABILITY or FITNESS FOR A PARTICULAR PURPOSE.  See the
 * GNU General Public License for more details.
 * <p>
 * You should have received a copy of the GNU General Public License
 * along with gui-serverbackend.  If not, see <http://www.gnu.org/licenses/>.
 */
package de.usu.research.hobbit.gui.rest;

<<<<<<< HEAD
import de.usu.research.hobbit.gui.rabbitmq.RdfModelHelper;
import de.usu.research.hobbit.gui.rabbitmq.StorageServiceClientSingleton;
import de.usu.research.hobbit.gui.rest.beans.ConfiguredBenchmarkBean;
import de.usu.research.hobbit.gui.rest.beans.ExperimentBean;
import de.usu.research.hobbit.gui.rest.beans.ExperimentCountBean;
import de.usu.research.hobbit.gui.rest.beans.NamedEntityBean;
import de.usu.research.hobbit.gui.rest.beans.UserInfoBean;
=======
import java.util.ArrayList;
import java.util.Arrays;
import java.util.HashSet;
import java.util.List;
import java.util.Set;
import java.util.stream.Collectors;

import javax.ws.rs.GET;
import javax.ws.rs.Path;
import javax.ws.rs.PathParam;
import javax.ws.rs.Produces;
import javax.ws.rs.QueryParam;
import javax.ws.rs.core.Context;
import javax.ws.rs.core.MediaType;
import javax.ws.rs.core.SecurityContext;

>>>>>>> 99f19dc4
import org.apache.jena.query.QuerySolution;
import org.apache.jena.query.ResultSet;
import org.apache.jena.rdf.model.Model;
import org.apache.jena.rdf.model.ResIterator;
import org.apache.jena.rdf.model.Resource;
import org.hobbit.core.Constants;
import org.hobbit.storage.client.StorageServiceClient;
import org.hobbit.storage.queries.SparqlQueries;
import org.hobbit.utils.rdf.RdfHelper;
import org.hobbit.vocab.HOBBIT;
import org.slf4j.Logger;
import org.slf4j.LoggerFactory;

<<<<<<< HEAD
import javax.ws.rs.GET;
import javax.ws.rs.Path;
import javax.ws.rs.PathParam;
import javax.ws.rs.Produces;
import javax.ws.rs.QueryParam;
import javax.ws.rs.core.Context;
import javax.ws.rs.core.GenericEntity;
import javax.ws.rs.core.MediaType;
import javax.ws.rs.core.Response;
import javax.ws.rs.core.SecurityContext;
import java.util.ArrayList;
import java.util.Arrays;
import java.util.List;
import java.util.Set;
import java.util.stream.Collectors;
=======
import de.usu.research.hobbit.gui.rabbitmq.PlatformControllerClientSingleton;
import de.usu.research.hobbit.gui.rabbitmq.RdfModelHelper;
import de.usu.research.hobbit.gui.rabbitmq.StorageServiceClientSingleton;
import de.usu.research.hobbit.gui.rest.beans.ConfiguredBenchmarkBean;
import de.usu.research.hobbit.gui.rest.beans.ExperimentBean;
import de.usu.research.hobbit.gui.rest.beans.ExperimentCountBean;
import de.usu.research.hobbit.gui.rest.beans.NamedEntityBean;
import de.usu.research.hobbit.gui.rest.beans.SystemBean;
import de.usu.research.hobbit.gui.rest.beans.UserInfoBean;
>>>>>>> 99f19dc4

@Path("experiments")
public class ExperimentsResources {

    private static final Logger LOGGER = LoggerFactory.getLogger(ExperimentsResources.class);

    private static final String UNKNOWN_EXP_ERROR_MSG = "Could not find results for this experiments. Either the experiment has not been finished or it does not exist.";

    @GET
    @Path("query")
    @Produces(MediaType.APPLICATION_JSON)
    public Response query(@QueryParam("id") String idsCommaSep,
                          @QueryParam("challenge-task-id") String challengeTaskId,
                          @Context SecurityContext sc) throws Exception {
        List<ExperimentBean> results = null;
        String[] ids = null;
        if (idsCommaSep != null) {
            ids = idsCommaSep.split(",");
        }

        if (Application.isUsingDevDb()) {
            return Response.ok(getDevDb().queryExperiments(ids, challengeTaskId)).build();
        } else {
            if (ids != null) {
                LOGGER.debug("Querying experiment results for " + Arrays.toString(ids));
                results = new ArrayList<>(ids.length);
                for (String id : ids) {
                    // create experiment URI
                    String experimentUri = Constants.EXPERIMENT_URI_NS + id;
                    // construct public query
                    String query = SparqlQueries.getExperimentGraphQuery(experimentUri, Constants.PUBLIC_RESULT_GRAPH_URI);
                    // get public experiment
                    Model model = StorageServiceClientSingleton.getInstance().sendConstructQuery(query);
                    if (model != null && model.size() > 0) {
                        results.add(RdfModelHelper.createExperimentBean(model, model.getResource(experimentUri)));
                    } else {
                        // if public experiment is not found
                        // try requesting model from private graph
                        query = SparqlQueries.getExperimentGraphQuery(experimentUri, Constants.PRIVATE_RESULT_GRAPH_URI);
                        model = StorageServiceClientSingleton.getInstance().sendConstructQuery(query);
                        if (model != null && model.size() > 0) {
                            // get current experiment system
                            Resource subj = model.getResource(experimentUri);
                            Resource system = RdfHelper.getObjectResource(model, subj, HOBBIT.involvesSystemInstance);
                            if (system != null) {
                                String systemURI = system.getURI();
                                Set<String> userOwnedSystemIds = InternalResources.getUserSystemIds(sc);
                                // check if it's owned by user
                                if (userOwnedSystemIds.contains(systemURI)) {
                                    results.add(RdfModelHelper.createExperimentBean(model, model.getResource(experimentUri)));
                                }
                            }
                        } else {
                            ExperimentBean exp = new ExperimentBean();
                            exp.setId(id);
                            exp.setError(UNKNOWN_EXP_ERROR_MSG);
                            ConfiguredBenchmarkBean benchmark = new ConfiguredBenchmarkBean();
                            benchmark.setConfigurationParamValues(new ArrayList<>());
                            exp.setBenchmark(benchmark);
                            exp.setKpis(new ArrayList<>());
                            results.add(exp);
                        }
                    }
                }
            } else if (challengeTaskId != null) {
                LOGGER.debug("Querying experiment results for challenge task " + challengeTaskId);
                // create experiment URI from public results graph
                String query = SparqlQueries.getExperimentOfTaskQuery(null, challengeTaskId, Constants.PUBLIC_RESULT_GRAPH_URI);
                // get public experiment
                Model model = StorageServiceClientSingleton.getInstance().sendConstructQuery(query);
                // if model is public and available - go with it
                if (model != null && model.size() > 0) {
                    results = RdfModelHelper.createExperimentBeans(model);
                } else {
                    // otherwise try to look in private graph
                    query = SparqlQueries.getExperimentOfTaskQuery(null, challengeTaskId, Constants.PRIVATE_RESULT_GRAPH_URI);
                    model = StorageServiceClientSingleton.getInstance().sendConstructQuery(query);
                    if (model != null && model.size() > 0) {
                        // get challenge organizer
                        Resource challengeTask = model.getResource(challengeTaskId);
                        // get challenge info
                        String challengeQuery = SparqlQueries.getChallengeTaskOrganizer(challengeTaskId, null);
                        Model challengeModel = StorageServiceClientSingleton.getInstance().sendConstructQuery(challengeQuery);
<<<<<<< HEAD
                        Resource organizer = RdfHelper.getObjectResource(challengeModel, subj, HOBBIT.organizer);
                        if (organizer != null) {
                            // check if organizer is user
                            // return whole thing if he is
                            UserInfoBean userInfo = InternalResources.getUserInfoBean(sc);
                            if (organizer.getURI().equals(userInfo.getPreferredUsername())) {
                                results = RdfModelHelper.createExperimentBeans(model);
=======
                        Resource challenge = RdfHelper.getObjectResource(challengeModel, challengeTask, HOBBIT.isTaskOf);
                        if(challenge != null) {
                            String organizer = RdfHelper.getStringValue(challengeModel, challenge, HOBBIT.organizer);
                            UserInfoBean userInfo = getUserInfo(sc);
                            if (organizer != null) {
                                // check if organizer is user
                                // return whole thing if he is
                                if (organizer.equals(userInfo.getPreferredUsername())) {
                                    results = RdfModelHelper.createExperimentBeans(model);
                                }
>>>>>>> 99f19dc4
                            } else {
                                LOGGER.error("Couldn't get organizer for task {}. Falling back to retrieving experiments that can be seen by the user in his role as system owner.",
                                        challengeTaskId);
                            }
                            if(results == null) {
                                // if the user is not the organizer, iterate over the beans and remove all beans that are not owned by the user
                                List<ExperimentBean> experiments = RdfModelHelper.createExperimentBeans(model);
                                if (experiments != null) {
                                    Set<String> userOwnedSystemIds = InternalResources.getUserSystemIds(userInfo);
                                    results = experiments.stream()
                                        .filter(exp -> userOwnedSystemIds.contains(exp.getSystem().getId()))
                                        .collect(Collectors.toList());
                                }
                            }
                        } else {
                            LOGGER.error("Couldn't find the challenge of challenge task {}.", challengeTaskId);
                        }
                    } else {
                        LOGGER.info("Couldn't find experiments for task {}. Returning empty list.", challengeTaskId);
                        results = new ArrayList<>(0);
                    }
                }
            } else {
                // TODO make sure that the user is allowed to see the
                // experiment!
                results = RdfModelHelper.createExperimentBeans(StorageServiceClientSingleton.getInstance()
                    .sendConstructQuery(SparqlQueries.getShallowExperimentGraphQuery(null, null)));
            }
        }
        if (results == null)
            results = new ArrayList<>(0);
        return Response.ok(new GenericEntity<List<ExperimentBean>>(results) {
        }).build();
    }

    @GET
    @Path("count-by-challenge/{id}")
    @Produces(MediaType.APPLICATION_JSON)
    public Response countByChallengeTaskIds(@PathParam("id") String challengeId) {
        if (Application.isUsingDevDb()) {
            return Response.ok(getDevDb().countByChallengeTaskIds(challengeId)).build();
        } else {
            /*
             * 1. retrieve the tasks of the given challenge
             *
             * 2. count the experiments for the single tasks
             *
             * Note that we do not use a single, large query that selects all at
             * once because the tasks and the experiment results can be located
             * in different graphs.
             */
            List<ExperimentCountBean> counts = new ArrayList<>();
            String query = SparqlQueries.getChallengeTasksQuery(challengeId, null);
            StorageServiceClient storageClient = StorageServiceClientSingleton.getInstance();
            if (query != null) {
                try {
                    Model challengeTasksModel = storageClient.sendConstructQuery(query);
                    ResIterator iterator = challengeTasksModel.listSubjectsWithProperty(HOBBIT.isTaskOf,
                        challengeTasksModel.getResource(challengeId));
                    Resource taskResource;
                    while (iterator.hasNext()) {
                        taskResource = iterator.next();
                        query = SparqlQueries.countExperimentsOfTaskQuery(taskResource.getURI(), null);
                        ResultSet results = storageClient.sendSelectQuery(query);
                        while (results.hasNext()) {
                            QuerySolution solution = results.next();
                            counts.add(new ExperimentCountBean(
                                new NamedEntityBean(taskResource.getURI(),
                                    RdfHelper.getLabel(challengeTasksModel, taskResource),
                                    RdfHelper.getDescription(challengeTasksModel, taskResource)),
                                solution.getLiteral("count").getInt()));
                        }
                    }
                } catch (Exception e) {
                    LOGGER.error("Exception while executing ");
                }
            }

            return Response.ok(new GenericEntity<List<ExperimentCountBean>>(counts) {
            }).build();
        }
    }

    private DevInMemoryDb getDevDb() {
        return DevInMemoryDb.theInstance;
    }
}<|MERGE_RESOLUTION|>--- conflicted
+++ resolved
@@ -16,7 +16,6 @@
  */
 package de.usu.research.hobbit.gui.rest;
 
-<<<<<<< HEAD
 import de.usu.research.hobbit.gui.rabbitmq.RdfModelHelper;
 import de.usu.research.hobbit.gui.rabbitmq.StorageServiceClientSingleton;
 import de.usu.research.hobbit.gui.rest.beans.ConfiguredBenchmarkBean;
@@ -24,24 +23,6 @@
 import de.usu.research.hobbit.gui.rest.beans.ExperimentCountBean;
 import de.usu.research.hobbit.gui.rest.beans.NamedEntityBean;
 import de.usu.research.hobbit.gui.rest.beans.UserInfoBean;
-=======
-import java.util.ArrayList;
-import java.util.Arrays;
-import java.util.HashSet;
-import java.util.List;
-import java.util.Set;
-import java.util.stream.Collectors;
-
-import javax.ws.rs.GET;
-import javax.ws.rs.Path;
-import javax.ws.rs.PathParam;
-import javax.ws.rs.Produces;
-import javax.ws.rs.QueryParam;
-import javax.ws.rs.core.Context;
-import javax.ws.rs.core.MediaType;
-import javax.ws.rs.core.SecurityContext;
-
->>>>>>> 99f19dc4
 import org.apache.jena.query.QuerySolution;
 import org.apache.jena.query.ResultSet;
 import org.apache.jena.rdf.model.Model;
@@ -55,7 +36,6 @@
 import org.slf4j.Logger;
 import org.slf4j.LoggerFactory;
 
-<<<<<<< HEAD
 import javax.ws.rs.GET;
 import javax.ws.rs.Path;
 import javax.ws.rs.PathParam;
@@ -71,17 +51,6 @@
 import java.util.List;
 import java.util.Set;
 import java.util.stream.Collectors;
-=======
-import de.usu.research.hobbit.gui.rabbitmq.PlatformControllerClientSingleton;
-import de.usu.research.hobbit.gui.rabbitmq.RdfModelHelper;
-import de.usu.research.hobbit.gui.rabbitmq.StorageServiceClientSingleton;
-import de.usu.research.hobbit.gui.rest.beans.ConfiguredBenchmarkBean;
-import de.usu.research.hobbit.gui.rest.beans.ExperimentBean;
-import de.usu.research.hobbit.gui.rest.beans.ExperimentCountBean;
-import de.usu.research.hobbit.gui.rest.beans.NamedEntityBean;
-import de.usu.research.hobbit.gui.rest.beans.SystemBean;
-import de.usu.research.hobbit.gui.rest.beans.UserInfoBean;
->>>>>>> 99f19dc4
 
 @Path("experiments")
 public class ExperimentsResources {
@@ -165,26 +134,17 @@
                         // get challenge info
                         String challengeQuery = SparqlQueries.getChallengeTaskOrganizer(challengeTaskId, null);
                         Model challengeModel = StorageServiceClientSingleton.getInstance().sendConstructQuery(challengeQuery);
-<<<<<<< HEAD
-                        Resource organizer = RdfHelper.getObjectResource(challengeModel, subj, HOBBIT.organizer);
-                        if (organizer != null) {
-                            // check if organizer is user
-                            // return whole thing if he is
-                            UserInfoBean userInfo = InternalResources.getUserInfoBean(sc);
-                            if (organizer.getURI().equals(userInfo.getPreferredUsername())) {
-                                results = RdfModelHelper.createExperimentBeans(model);
-=======
+
                         Resource challenge = RdfHelper.getObjectResource(challengeModel, challengeTask, HOBBIT.isTaskOf);
                         if(challenge != null) {
                             String organizer = RdfHelper.getStringValue(challengeModel, challenge, HOBBIT.organizer);
-                            UserInfoBean userInfo = getUserInfo(sc);
+                            UserInfoBean userInfo = InternalResources.getUserInfoBean(sc);
                             if (organizer != null) {
                                 // check if organizer is user
                                 // return whole thing if he is
                                 if (organizer.equals(userInfo.getPreferredUsername())) {
                                     results = RdfModelHelper.createExperimentBeans(model);
                                 }
->>>>>>> 99f19dc4
                             } else {
                                 LOGGER.error("Couldn't get organizer for task {}. Falling back to retrieving experiments that can be seen by the user in his role as system owner.",
                                         challengeTaskId);
