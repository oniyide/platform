--- conflicted
+++ resolved
@@ -1,4 +1,3 @@
-<<<<<<< HEAD
 /**
  * This file is part of analysis-component.
  *
@@ -271,279 +270,4 @@
 
 
     }
-}
-=======
-/**
- * This file is part of analysis-component.
- *
- * analysis-component is free software: you can redistribute it and/or modify
- * it under the terms of the GNU General Public License as published by
- * the Free Software Foundation, either version 3 of the License, or
- * (at your option) any later version.
- *
- * analysis-component is distributed in the hope that it will be useful,
- * but WITHOUT ANY WARRANTY; without even the implied warranty of
- * MERCHANTABILITY or FITNESS FOR A PARTICULAR PURPOSE.  See the
- * GNU General Public License for more details.
- *
- * You should have received a copy of the GNU General Public License
- * along with analysis-component.  If not, see <http://www.gnu.org/licenses/>.
- */
-package org.hobbit.analysis;
-
-import java.io.IOException;
-import java.util.List;
-
-import org.apache.jena.rdf.model.*;
-import org.apache.commons.io.IOUtils;
-import org.hobbit.core.Constants;
-import org.hobbit.core.components.AbstractComponent;
-import org.hobbit.core.data.RabbitQueue;
-import org.hobbit.core.rabbit.RabbitMQUtils;
-import org.hobbit.storage.client.StorageServiceClient;
-import org.hobbit.storage.queries.SparqlQueries;
-import org.slf4j.Logger;
-import org.slf4j.LoggerFactory;
-
-import com.rabbitmq.client.QueueingConsumer;
-
-/**
- * This class implements the functionality for the Analysis Component
- * TODO:: !!REFACTOR INTO A MORE GENERIC DESIGN!!
- */
-public class AnalysisComponent extends AbstractComponent {
-    private static final Logger LOGGER = LoggerFactory.getLogger(AnalysisComponent.class);
-    private static final String GRAPH_URI = Constants.PUBLIC_RESULT_GRAPH_URI;
-    protected RabbitQueue controller2AnalysisQueue;
-    protected RabbitQueue analysisQueue;
-    protected QueueingConsumer consumer;
-
-    private Model experimentModel = null;
-    private StorageServiceClient storage;
-
-
-    @Override
-    public void init() throws Exception {
-        super.init();
-        //initialize the controller_to_analysis queue
-        controller2AnalysisQueue = createDefaultRabbitQueue(Constants.RABBIT_MQ_HOST_NAME_KEY);
-        analysisQueue = createDefaultRabbitQueue(Constants.CONTROLLER_2_ANALYSIS_QUEUE_NAME);
-        consumer = new QueueingConsumer(controller2AnalysisQueue.channel);
-        controller2AnalysisQueue.channel.basicConsume(controller2AnalysisQueue.name, false, consumer);
-        controller2AnalysisQueue.channel.basicConsume(Constants.CONTROLLER_2_ANALYSIS_QUEUE_NAME, false, consumer);
-        storage = StorageServiceClient.create(dataConnection);
-        LOGGER.debug("Analysis Component Initialized!");
-    }
-
-    @Override
-    public void run() throws Exception {
-        LOGGER.info("Awaiting requests");
-        QueueingConsumer.Delivery delivery;
-        while (true) {
-            delivery = consumer.nextDelivery();
-            AnalysisModel analysis;
-            Model updatedModel = null;
-            if (delivery != null) {
-                LOGGER.info("Received a request. Processing...");
-                String expUri = RabbitMQUtils.readString(delivery.getBody());
-                try{
-                    //retrieve data from storage for the specific experiment Uri
-                    LOGGER.info("Retrieving Data...");
-                    experimentModel = storage.sendConstructQuery(SparqlQueries.getExperimentGraphQuery(expUri, null));
-                    //analyse the experiment
-                    analysis = analyseExperiment(experimentModel, expUri);
-                    //get analysed model
-                    updatedModel = analysis.getUpdatedModel();
-                    System.out.println(updatedModel);
-
-                } catch (Exception e) {
-                    LOGGER.error("Error: " + e.toString());
-                }
-                if (updatedModel != null) {
-                    try {
-                        String sparqlUpdateQuery = null;
-                        //TODO:: handle null exception for sparql queries
-                        sparqlUpdateQuery = SparqlQueries.getUpdateQueryFromDiff(experimentModel,
-                                                                                 updatedModel,
-                                                                                 GRAPH_URI);
-                        LOGGER.info("Updating model...");
-                        storage.sendUpdateQuery(sparqlUpdateQuery);
-                    } catch (Exception e) {
-                        LOGGER.error("Error: " + e.toString());
-                    }
-                } else {
-                    LOGGER.error("No result model from the analysis.");
-                }
-            }
-        }
-
-    }
-
-    @Override
-    public void close() throws IOException {
-        IOUtils.closeQuietly(controller2AnalysisQueue);
-        IOUtils.closeQuietly(analysisQueue);
-        IOUtils.closeQuietly(storage);
-        super.close();
-    }
-
-    /**
-     * Creates an Analysis Model for the given experiment.
-     *
-     * @param experimentModel
-     *            The model of the experiment
-     * @return Returns the analyzed model
-     */
-    private AnalysisModel analyseExperiment(Model experimentModel, String expUri){
-        AnalysisModel analysisModel = new AnalysisModel(experimentModel, expUri);
-        analysisModel.analyse();
-        return analysisModel;
-    }
-
-    private void notifyQueue(){
-        //TODO:: return the status of component
-
-    }
-
-    /**
-     * This class implements the functionality of the Analysis Model which
-     * processes the experiment models.
-     */
-    protected static class AnalysisModel {
-
-        //Resources - Properties which will be used for Analysis are categorized
-        //in Internal or External. Below we give the URIs for each. This is needed
-        //if we ask for triples programmatically (through the .model)
-        //TODO:: Write this in a better way/design
-
-        //Internal Resources - Properties
-        private static final String FMEASURE = "http://w3id.org/bench#fmeasure";
-        private static final String PRECISION = "http://w3id.org/bench#precision";
-        private static final String RECALL = "http://w3id.org/bench#recall";
-        private static final String PARAMETERS = "http://w3id.org/hobbit/vocab#hasParameter";
-
-        //External Resources - Properties
-        private static final String HAS_HARDWARE = "http://w3id.org/hobbit/vocab#hasHardware";
-        private static final String MEMORY = "http://w3id.org/hobbit/vocab#hasMemory";
-        private static final String RAM = "http://w3id.org/hobbit/vocab#hasRAM";
-        private static final String CPU_TYPE = "http://w3id.org/hobbit/vocab#hasCPUTypeCount";
-
-        //Update Properties
-        private static final String ABOVE_BASELINE = "http://w3id.org/bench#aboveBaseline";
-
-        private double performanceThreshold = 0.4;
-        private double experimentPerformance = 0.0;
-        private Model experimentModel = null;
-        private String expUri = null;
-        private Model updatedModel = null;
-        private Boolean aboveBaseline = false;
-
-        // maybe experimentModel is not a good variable name
-        protected AnalysisModel(Model experimentModel, String expUri) {
-            this.experimentModel = experimentModel;
-            this.updatedModel = experimentModel.difference(ModelFactory.createDefaultModel());
-            this.expUri = expUri;
-        }
-
-        /**
-         * Analyses the internal features of an experiment including measures and parameters
-         */
-        private void analyseInternalFeats(){
-            //Ask for triples through the model
-            //TODO:: refactor
-            Resource expResource = experimentModel.getResource(expUri);
-            Property fmeasure = experimentModel.createProperty(FMEASURE);
-            Property precision = experimentModel.createProperty(PRECISION);
-            Property recall = experimentModel.createProperty(RECALL);
-
-            Float fmeasureValue = expResource.getProperty(fmeasure).getObject().asLiteral().getFloat();
-            Float precisionValue = expResource.getProperty(precision).getObject().asLiteral().getFloat();
-            Float recallValue = expResource.getProperty(recall).getObject().asLiteral().getFloat();
-            this.experimentPerformance = fmeasureValue;
-
-            //Ask for triples with SPARQL query
-            //String internalFeatsQuery = "select ?x {?x <"+FMEASURE+"> <"+expUri+">}";
-            //QueryExecutionFactory.create(internalFeatsQuery, experimentModel).execSelect();
-        }
-
-        /**
-         * Analyses the external features of an experiment including cpu,ram etc.
-         */
-        private void analyseExternalFeats(){
-            Resource expHardware = experimentModel.getResource(HAS_HARDWARE);
-            Property mem = experimentModel.createProperty(MEMORY);
-        }
-
-        private void analyseFeatures(){
-            analyseInternalFeats();
-            analyseExternalFeats();
-        }
-
-        /**
-         * Calculates the Spearman Correlation between two lists.
-         *
-         * @param x
-         *            A list of values
-         * @param y
-         *            A list of values
-         * @return Returns the correlation score [-1,1]
-         */
-        private double calculateCorrelation(List x, List y){
-            /* Calculate Spearman Correlation of two lists
-             * example: (x,y) = 0.9
-             */
-            return 0.0;
-        }
-
-        /**
-         * Compute the performance gap between the current model and others.
-         * TODO:: enhance with more functionalities.
-         */
-        private void computeGapPerformance(){
-            // At the moment it justs checks if the score of an experiment is above a given threshold.
-            if (this.performanceThreshold < this.experimentPerformance) this.aboveBaseline = true;
-        }
-
-        /**
-         * Tracks the performance of a model (compared to itself and to others)
-         * TODO:: enhance
-         */
-        private void trackPerformance(){
-
-        }
-
-        /**
-         * Updates the experiment model with new properties and values
-         * TODO:: enhance
-         */
-        private void enhanceExperimentModel(){
-            //TODO:: refactor into a generic design
-            Resource expResource = updatedModel.getResource(expUri);
-            Property baseline = updatedModel.createProperty(ABOVE_BASELINE);
-            updatedModel.addLiteral(expResource, baseline, this.aboveBaseline);
-        }
-
-        public void analyse(){
-            analyseFeatures();
-            computeGapPerformance();
-            enhanceExperimentModel();
-        }
-
-        /**
-         * Returns the analysis Result.
-         * @return Returns a boolean
-         */
-        public Boolean getAnalysisResult(){
-            return this.aboveBaseline;
-        }
-
-        /**
-         * Returns the resulted model after the analysis.
-         * @return Returns the analyzed model
-         */
-        public Model getUpdatedModel() { return updatedModel;}
-
-
-    }
-}
->>>>>>> 49118aac
+}