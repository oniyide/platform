--- conflicted
+++ resolved
@@ -1,209 +1,205 @@
-<project xmlns="http://maven.apache.org/POM/4.0.0" xmlns:xsi="http://www.w3.org/2001/XMLSchema-instance"
-	xsi:schemaLocation="http://maven.apache.org/POM/4.0.0 http://maven.apache.org/xsd/maven-4.0.0.xsd">
-	<modelVersion>4.0.0</modelVersion>
-    <groupId>org.hobbit</groupId>
-    <artifactId>parent</artifactId>
-    <version>2.0.5</version>
-	<packaging>pom</packaging>
-
-	<!-- PROPERTIES -->
-	<properties>
-		<java.version>1.8</java.version>
-		<slf4j.version>1.7.10</slf4j.version>
-		<lucene.version>4.4.0</lucene.version>
-		<junit.version>4.8.2</junit.version>
-		<project.build.sourceEncoding>UTF-8</project.build.sourceEncoding>
-	</properties>
-
-    <!-- LICENSE -->
-    <licenses>
-        <license>
-            <name>GPL 2.0</name>
-            <url>https://www.gnu.org/licenses/gpl-2.0.txt</url>
-        </license>
-    </licenses>
-    <inceptionYear>2017</inceptionYear>
-    
-	<!-- REPOSITORIES -->
-    <repositories>
-        <repository>
-            <id>maven.aksw.internal</id>
-            <name>University Leipzig, AKSW Maven2 Repository</name>
-            <url>http://maven.aksw.org/repository/internal</url>
-        </repository>
-        <repository>
-            <id>maven.aksw.snapshots</id>
-            <name>University Leipzig, AKSW Maven2 Repository</name>
-            <url>http://maven.aksw.org/repository/snapshots</url>
-        </repository>
-        <repository>
-            <id>Apache Repo</id>
-            <name>Apache Repository</name>
-            <url>https://repository.apache.org/content/repositories/releases/</url>
-        </repository>
-    </repositories>
-    <pluginRepositories>
-        <pluginRepository>
-            <id>maven.aksw.internal</id>
-            <name>University Leipzig, AKSW Maven2 Repository</name>
-            <url>http://maven.aksw.org/repository/internal</url>
-        </pluginRepository>
-        <pluginRepository>
-            <id>maven.aksw.snapshots</id>
-            <name>University Leipzig, AKSW Maven2 Repository</name>
-            <url>http://maven.aksw.org/repository/snapshots</url>
-        </pluginRepository>
-        <pluginRepository>
-            <id>Apache Repo</id>
-            <name>Apache Repository</name>
-            <url>https://repository.apache.org/content/repositories/releases/</url>
-        </pluginRepository>
-    </pluginRepositories>
-
-	<!-- DEPENDENCIES -->
-	<dependencyManagement>
-		<dependencies>
-            <!-- HOBBIT core library -->
-            <dependency>
-                <groupId>org.hobbit</groupId>
-                <artifactId>core</artifactId>
-<<<<<<< HEAD
-                <version>1.0.10</version>
-=======
-                <version>1.0.12</version>
->>>>>>> b0b6b10f
-            </dependency>
-            <!-- RabbitMQ -->
-            <dependency>
-                <groupId>com.rabbitmq</groupId>
-                <artifactId>amqp-client</artifactId>
-                <version>3.6.0</version>
-            </dependency>
-            <!-- ~~~~~~~~~~~~~~~~~~~ Logging ~~~~~~~~~~~~~~~~~~~~~~ -->
-            <!-- slf4j: Logging API -->
-            <dependency>
-                <groupId>org.slf4j</groupId>
-                <artifactId>slf4j-api</artifactId>
-                <version>${slf4j.version}</version>
-            </dependency>
-            <!-- Logging - SLF4J-Log4j Binding -->
-            <dependency>
-                <groupId>org.slf4j</groupId>
-                <artifactId>slf4j-log4j12</artifactId>
-                <version>${slf4j.version}</version>
-                <!-- <scope>test</scope> -->
-            </dependency>
-            <!-- ~~~~~~~~~~~~~~~~~~~ End Logging ~~~~~~~~~~~~~~~~~~~~~~ -->
-
-            <!-- ~~~~~~~~~~~~~~~~~~~ Testing ~~~~~~~~~~~~~~~~~~~~~~ -->
-            <!-- JUnit -->
-            <dependency>
-                <groupId>junit</groupId>
-                <artifactId>junit</artifactId>
-                <version>${junit.version}</version>
-                <scope>test</scope>
-            </dependency>
-            <!-- System rules for setting environment variables -->
-            <dependency>
-                <groupId>com.github.stefanbirkner</groupId>
-                <artifactId>system-rules</artifactId>
-                <version>1.16.0</version>
-                <scope>test</scope>
-            </dependency>
-            <!-- ~~~~~~~~~~~~~~~~~~~ End Testing ~~~~~~~~~~~~~~~~~~~~~~ --> 
-	        <!-- Apache Commons IO -->
-	        <dependency>
-	            <groupId>commons-io</groupId>
-	            <artifactId>commons-io</artifactId>
-	            <version>2.4</version>
-	        </dependency>
-	        <!-- Apache Commons Collections -->
-	        <dependency>
-	            <groupId>commons-collections</groupId>
-	            <artifactId>commons-collections</artifactId>
-                <version>3.2.1</version>
-	        </dependency>
-	        <!-- Apache Commons Lang 3 -->
-	        <dependency>
-	            <groupId>org.apache.commons</groupId>
-	            <artifactId>commons-lang3</artifactId>
-	            <version>3.3.2</version>
-	        </dependency>
-	        <!-- High Performance Primitive Collections -->
-	        <dependency>
-	            <groupId>com.carrotsearch</groupId>
-	            <artifactId>hppc</artifactId>
-	            <version>0.6.1</version>
-	        </dependency>
-	        <!-- Jackson datatype serialization (for HPPC datatypes) -->
-	        <dependency>
-	            <groupId>com.fasterxml.jackson.datatype</groupId>
-	            <artifactId>jackson-datatype-hppc</artifactId>
-	            <version>2.5.1</version>
-	        </dependency>
-        </dependencies>
-	</dependencyManagement>
-
-	<!-- BUILD -->
-	<build>
-		<plugins>
-			<!-- Compiler plugin -->
-			<plugin>
-				<artifactId>maven-compiler-plugin</artifactId>
-				<version>3.2</version>
-				<configuration>
-					<source>${java.version}</source>
-					<target>${java.version}</target>
-				</configuration>
-			</plugin>
-			<!-- Source plugin for creating source file jar -->
-			<plugin>
-				<groupId>org.apache.maven.plugins</groupId>
-				<artifactId>maven-source-plugin</artifactId>
-				<version>2.4</version>
-				<executions>
-					<execution>
-						<id>attach-sources-package</id>
-						<phase>package</phase>
-						<goals>
-							<goal>jar</goal>
-						</goals>
-					</execution>
-        			<execution>
-						<id>attach-sources-deploy</id>
-						<phase>deploy</phase>
-			          	<goals><goal>jar-no-fork</goal></goals> 
-        			</execution>
-				</executions>
-			</plugin>
-            <!-- Javadoc plugin for generating documentation -->
-            <plugin>
-                <groupId>org.apache.maven.plugins</groupId>
-                <artifactId>maven-javadoc-plugin</artifactId>
-                <version>2.10.1</version>
-                <configuration>
-                    <show>private</show>
-                    <nohelp>true</nohelp>
-                    <failOnError>false</failOnError>
-                </configuration>
-                <executions>
-                    <execution>
-                        <phase>package</phase>
-                        <goals>
-                            <goal>jar</goal>
-                        </goals>
-                    </execution>
-                </executions>
-            </plugin>
-			<!-- Resources management plugin -->
-			<plugin>
-				<groupId>org.apache.maven.plugins</groupId>
-				<artifactId>maven-resources-plugin</artifactId>
-				<version>2.7</version>
-				<configuration>
-					<encoding>UTF-8</encoding>
-				</configuration>
-			</plugin>
-		</plugins>
-	</build>
+<project xmlns="http://maven.apache.org/POM/4.0.0" xmlns:xsi="http://www.w3.org/2001/XMLSchema-instance"
+	xsi:schemaLocation="http://maven.apache.org/POM/4.0.0 http://maven.apache.org/xsd/maven-4.0.0.xsd">
+	<modelVersion>4.0.0</modelVersion>
+    <groupId>org.hobbit</groupId>
+    <artifactId>parent</artifactId>
+    <version>2.0.5</version>
+	<packaging>pom</packaging>
+
+	<!-- PROPERTIES -->
+	<properties>
+		<java.version>1.8</java.version>
+		<slf4j.version>1.7.10</slf4j.version>
+		<lucene.version>4.4.0</lucene.version>
+		<junit.version>4.8.2</junit.version>
+		<project.build.sourceEncoding>UTF-8</project.build.sourceEncoding>
+	</properties>
+
+    <!-- LICENSE -->
+    <licenses>
+        <license>
+            <name>GPL 2.0</name>
+            <url>https://www.gnu.org/licenses/gpl-2.0.txt</url>
+        </license>
+    </licenses>
+    <inceptionYear>2017</inceptionYear>
+    
+	<!-- REPOSITORIES -->
+    <repositories>
+        <repository>
+            <id>maven.aksw.internal</id>
+            <name>University Leipzig, AKSW Maven2 Repository</name>
+            <url>http://maven.aksw.org/repository/internal</url>
+        </repository>
+        <repository>
+            <id>maven.aksw.snapshots</id>
+            <name>University Leipzig, AKSW Maven2 Repository</name>
+            <url>http://maven.aksw.org/repository/snapshots</url>
+        </repository>
+        <repository>
+            <id>Apache Repo</id>
+            <name>Apache Repository</name>
+            <url>https://repository.apache.org/content/repositories/releases/</url>
+        </repository>
+    </repositories>
+    <pluginRepositories>
+        <pluginRepository>
+            <id>maven.aksw.internal</id>
+            <name>University Leipzig, AKSW Maven2 Repository</name>
+            <url>http://maven.aksw.org/repository/internal</url>
+        </pluginRepository>
+        <pluginRepository>
+            <id>maven.aksw.snapshots</id>
+            <name>University Leipzig, AKSW Maven2 Repository</name>
+            <url>http://maven.aksw.org/repository/snapshots</url>
+        </pluginRepository>
+        <pluginRepository>
+            <id>Apache Repo</id>
+            <name>Apache Repository</name>
+            <url>https://repository.apache.org/content/repositories/releases/</url>
+        </pluginRepository>
+    </pluginRepositories>
+
+	<!-- DEPENDENCIES -->
+	<dependencyManagement>
+		<dependencies>
+            <!-- HOBBIT core library -->
+            <dependency>
+                <groupId>org.hobbit</groupId>
+                <artifactId>core</artifactId>
+                <version>1.0.12</version>
+            </dependency>
+            <!-- RabbitMQ -->
+            <dependency>
+                <groupId>com.rabbitmq</groupId>
+                <artifactId>amqp-client</artifactId>
+                <version>3.6.0</version>
+            </dependency>
+            <!-- ~~~~~~~~~~~~~~~~~~~ Logging ~~~~~~~~~~~~~~~~~~~~~~ -->
+            <!-- slf4j: Logging API -->
+            <dependency>
+                <groupId>org.slf4j</groupId>
+                <artifactId>slf4j-api</artifactId>
+                <version>${slf4j.version}</version>
+            </dependency>
+            <!-- Logging - SLF4J-Log4j Binding -->
+            <dependency>
+                <groupId>org.slf4j</groupId>
+                <artifactId>slf4j-log4j12</artifactId>
+                <version>${slf4j.version}</version>
+                <!-- <scope>test</scope> -->
+            </dependency>
+            <!-- ~~~~~~~~~~~~~~~~~~~ End Logging ~~~~~~~~~~~~~~~~~~~~~~ -->
+
+            <!-- ~~~~~~~~~~~~~~~~~~~ Testing ~~~~~~~~~~~~~~~~~~~~~~ -->
+            <!-- JUnit -->
+            <dependency>
+                <groupId>junit</groupId>
+                <artifactId>junit</artifactId>
+                <version>${junit.version}</version>
+                <scope>test</scope>
+            </dependency>
+            <!-- System rules for setting environment variables -->
+            <dependency>
+                <groupId>com.github.stefanbirkner</groupId>
+                <artifactId>system-rules</artifactId>
+                <version>1.16.0</version>
+                <scope>test</scope>
+            </dependency>
+            <!-- ~~~~~~~~~~~~~~~~~~~ End Testing ~~~~~~~~~~~~~~~~~~~~~~ --> 
+	        <!-- Apache Commons IO -->
+	        <dependency>
+	            <groupId>commons-io</groupId>
+	            <artifactId>commons-io</artifactId>
+	            <version>2.4</version>
+	        </dependency>
+	        <!-- Apache Commons Collections -->
+	        <dependency>
+	            <groupId>commons-collections</groupId>
+	            <artifactId>commons-collections</artifactId>
+                <version>3.2.1</version>
+	        </dependency>
+	        <!-- Apache Commons Lang 3 -->
+	        <dependency>
+	            <groupId>org.apache.commons</groupId>
+	            <artifactId>commons-lang3</artifactId>
+	            <version>3.3.2</version>
+	        </dependency>
+	        <!-- High Performance Primitive Collections -->
+	        <dependency>
+	            <groupId>com.carrotsearch</groupId>
+	            <artifactId>hppc</artifactId>
+	            <version>0.6.1</version>
+	        </dependency>
+	        <!-- Jackson datatype serialization (for HPPC datatypes) -->
+	        <dependency>
+	            <groupId>com.fasterxml.jackson.datatype</groupId>
+	            <artifactId>jackson-datatype-hppc</artifactId>
+	            <version>2.5.1</version>
+	        </dependency>
+        </dependencies>
+	</dependencyManagement>
+
+	<!-- BUILD -->
+	<build>
+		<plugins>
+			<!-- Compiler plugin -->
+			<plugin>
+				<artifactId>maven-compiler-plugin</artifactId>
+				<version>3.2</version>
+				<configuration>
+					<source>${java.version}</source>
+					<target>${java.version}</target>
+				</configuration>
+			</plugin>
+			<!-- Source plugin for creating source file jar -->
+			<plugin>
+				<groupId>org.apache.maven.plugins</groupId>
+				<artifactId>maven-source-plugin</artifactId>
+				<version>2.4</version>
+				<executions>
+					<execution>
+						<id>attach-sources-package</id>
+						<phase>package</phase>
+						<goals>
+							<goal>jar</goal>
+						</goals>
+					</execution>
+        			<execution>
+						<id>attach-sources-deploy</id>
+						<phase>deploy</phase>
+			          	<goals><goal>jar-no-fork</goal></goals> 
+        			</execution>
+				</executions>
+			</plugin>
+            <!-- Javadoc plugin for generating documentation -->
+            <plugin>
+                <groupId>org.apache.maven.plugins</groupId>
+                <artifactId>maven-javadoc-plugin</artifactId>
+                <version>2.10.1</version>
+                <configuration>
+                    <show>private</show>
+                    <nohelp>true</nohelp>
+                    <failOnError>false</failOnError>
+                </configuration>
+                <executions>
+                    <execution>
+                        <phase>package</phase>
+                        <goals>
+                            <goal>jar</goal>
+                        </goals>
+                    </execution>
+                </executions>
+            </plugin>
+			<!-- Resources management plugin -->
+			<plugin>
+				<groupId>org.apache.maven.plugins</groupId>
+				<artifactId>maven-resources-plugin</artifactId>
+				<version>2.7</version>
+				<configuration>
+					<encoding>UTF-8</encoding>
+				</configuration>
+			</plugin>
+		</plugins>
+	</build>
 </project>