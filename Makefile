--- conflicted
+++ resolved
@@ -1,9 +1,9 @@
 # build platform components
 build:
+	cd platform-controller && make build
+	cd platform-storage/storage-service && mvn clean package -U
+	cd analysis-component && mvn clean package -U
 	cd hobbit-gui/gui-client && npm install && npm run build
-<<<<<<< HEAD
-	mvn clean package -U -DskipTests
-=======
 	cd hobbit-gui/gui-serverbackend && mvn package
 
 local-controller: lc-build lc-run
@@ -21,5 +21,4 @@
 	DEPLOY_ENV=testing \
 	java -cp platform-controller/target/platform-controller.jar \
 	org.hobbit.core.run.ComponentStarter \
-	org.hobbit.controller.PlatformController
->>>>>>> 49118aac
+	org.hobbit.controller.PlatformController