package org.hobbit.controller;

import java.io.IOException;
import java.util.ArrayList;
import java.util.HashSet;
import java.util.List;
import java.util.concurrent.Semaphore;

import org.apache.commons.compress.utils.IOUtils;
import org.apache.jena.rdf.model.Model;
import org.apache.jena.rdf.model.ModelFactory;
import org.hobbit.controller.data.ExperimentConfiguration;
import org.hobbit.controller.docker.ContainerManager;
import org.hobbit.controller.docker.ContainerStateObserver;
import org.hobbit.controller.docker.ContainerTerminationCallback;
import org.hobbit.controller.docker.ImageManager;
import org.hobbit.controller.queue.InMemoryQueue;
import org.hobbit.core.data.BenchmarkMetaData;
import org.hobbit.core.data.SystemMetaData;
import org.hobbit.core.data.status.ControllerStatus;
import org.hobbit.storage.client.StorageServiceClient;
import org.hobbit.vocab.HOBBIT;
import org.hobbit.vocab.HobbitErrors;
import org.junit.After;
import org.junit.Assert;
import org.junit.Before;
import org.junit.Rule;
import org.junit.Test;
import org.junit.contrib.java.lang.system.EnvironmentVariables;

import com.rabbitmq.client.AMQP.BasicProperties;
import com.spotify.docker.client.messages.Container;
<<<<<<< HEAD
import com.spotify.docker.client.messages.swarm.Task;
import org.junit.contrib.java.lang.system.EnvironmentVariables;
=======
import com.spotify.docker.client.messages.ContainerInfo;
>>>>>>> abd84486

/**
 * A simple test that uses a dummy {@link PlatformController} to simulate an
 * experiment that does not terminate and needs to be terminated by the
 * {@link ExperimentManager}.
 *
 * @author Michael R&ouml;der (roeder@informatik.uni-leipzig.de)
 *
 */
public class ExperimentTimeoutTest {

    private static final String EXPERIMENT_ID = "123";
    private static final String BENCHMARK_NAME = "benchmark";
    private static final String SYSTEM_URI = "systemUri";

    private ExperimentManager manager;
    private PlatformController controller;
    private Semaphore benchmarkControllerTerminated = new Semaphore(0);

    @Rule
    public final EnvironmentVariables environmentVariables = new EnvironmentVariables();

    @Before
    public void init() {
        // set max execution time to 1s
        System.setProperty("MAX_EXECUTION_TIME", "1000");
        controller = new DummyPlatformController(benchmarkControllerTerminated);
        controller.queue.add(new ExperimentConfiguration(EXPERIMENT_ID, BENCHMARK_NAME, "{}", SYSTEM_URI));
        manager = new ExperimentManager(controller, 1000, 1000);
        controller.expManager = manager;
    }

    @Test (timeout = 10000)
    public void test() throws Exception {
        benchmarkControllerTerminated.acquire();
        // Give the system some time to tidy up
        Thread.sleep(1000);
        // Check queue
        Assert.assertEquals(0, controller.queue.listAll().size());
        // Check status
        ControllerStatus status = new ControllerStatus();
        manager.addStatusInfo(status, "");
        Assert.assertNull(status.experiment);
        Model resultModel = ((DummyStorageServiceClient) controller.storage).insertedModel;
        Assert.assertTrue(
                resultModel.contains(resultModel.getResource("http://w3id.org/hobbit/experiments#" + EXPERIMENT_ID),
                        HOBBIT.terminatedWithError, HobbitErrors.ExperimentTookTooMuchTime));
    }

    @After
    public void close() {
        IOUtils.closeQuietly(manager);
    }

    private static class DummyPlatformController extends PlatformController {

        public DummyPlatformController(Semaphore benchmarkControllerTerminated) {
            imageManager = new DummyImageManager();
            containerManager = new DummyContainerManager(benchmarkControllerTerminated, this);
            queue = new InMemoryQueue();
            storage = new DummyStorageServiceClient();
        }

        @Override
        public void init() throws Exception {
            // do not init the super class
        }

        @Override
        public void analyzeExperiment(String uri) throws IOException {
            // nothing to do
        }

        @Override
        public void notifyTermination(String containerId, int exitCode) {
            expManager.notifyTermination(containerId, exitCode);
        }
        
        @Override
        protected void sendToCmdQueue(String address, byte command, byte[] data, BasicProperties props)
                throws IOException {
            // nothing to do
//            receiveCommand(command, data, address, null);
        }
    }

    private static class DummyImageManager implements ImageManager {

        @Override
        public List<BenchmarkMetaData> getBenchmarks() {
            List<BenchmarkMetaData> result = new ArrayList<>();
            BenchmarkMetaData meta = new BenchmarkMetaData();
            meta.uri = BENCHMARK_NAME;
            meta.name = BENCHMARK_NAME;
            meta.mainImage = BENCHMARK_NAME;
            meta.usedImages = new HashSet<>();
            meta.usedImages.add("benchmarkImage1");
            meta.usedImages.add("benchmarkImage2");
            meta.rdfModel = ModelFactory.createDefaultModel();
            result.add(meta);
            return result;
        }

        @Override
        public List<SystemMetaData> getSystems() {
            List<SystemMetaData> result = new ArrayList<>();
            SystemMetaData meta = new SystemMetaData();
            meta.uri = SYSTEM_URI;
<<<<<<< HEAD
=======
            meta.name = meta.uri;
            meta.mainImage = "SystemImage";
>>>>>>> abd84486
            meta.usedImages = new HashSet<>();
            meta.usedImages.add("SystemImage1");
            meta.usedImages.add("SystemImage2");
            meta.rdfModel = ModelFactory.createDefaultModel();
            result.add(meta);
            meta = new SystemMetaData();
            meta.uri = "wrong_" + SYSTEM_URI;
<<<<<<< HEAD
=======
            meta.name = meta.uri;
            meta.mainImage = "wrong_SystemImage";
>>>>>>> abd84486
            meta.usedImages = new HashSet<>();
            meta.usedImages.add("wrong_SystemImage1");
            meta.usedImages.add("wrong_SystemImage2");
            meta.rdfModel = ModelFactory.createDefaultModel();
            result.add(meta);
            return result;
        }
    }

    private static class DummyContainerManager implements ContainerManager {

        private Semaphore benchmarkControllerTerminated;
        private ContainerTerminationCallback terminationCallback;

        public DummyContainerManager(Semaphore benchmarkControllerTerminated,
                ContainerTerminationCallback terminationCallback) {
            this.benchmarkControllerTerminated = benchmarkControllerTerminated;
            this.terminationCallback = terminationCallback;
        }

        @Override
        public String startContainer(String imageName) {
            return imageName;
        }

        @Override
        public String startContainer(String imageName, String[] command) {
            return imageName;
        }

        @Override
        public String startContainer(String imageName, String type, String parent) {
            return imageName;
        }

        @Override
        public String startContainer(String imageName, String containerType, String parentId, String[] command) {
            return imageName;
        }

        @Override
        public String startContainer(String imageName, String containerType, String parentId, String[] env,
                String[] command) {
            return imageName;
        }

        @Override
        public String startContainer(String imageName, String containerType, String parentId, String[] env,
                                     String[] command, String experimentId) {
            return imageName;
        }

        @Override
        public void stopContainer(String containerId) {
            // Check whether the benchmark controller has been terminated
            if (containerId.equals(BENCHMARK_NAME)) {
                // Release the mutex for the main method
                benchmarkControllerTerminated.release();
            }
            new Thread(new Runnable() {
                @Override
                public void run() {
                    terminationCallback.notifyTermination(containerId, 137);
                }
            }).start();
        }

        @Override
        public void removeContainer(String containerId) {
        }

        @Override
        public void stopParentAndChildren(String parentId) {
            stopContainer(parentId);
        }

        @Override
        public void removeParentAndChildren(String parentId) {
        }

        @Override
        public Task getContainerInfo(String containerId) {
            return null;
        }

        @Override
        public List<Container> getContainers() {
            return new ArrayList<>(0);
        }

        @Override
        public String getContainerId(String name) {
            return name;
        }

        @Override
        public String getContainerName(String containerId) {
            return containerId;
        }

        @Override
        public void addContainerObserver(ContainerStateObserver containerObserver) {
        }

        @Override
        public void pullImage(String imageName) {
            System.out.print("Pulling Image (fake) ");
            System.out.print(imageName);
            System.out.println("...");
        }

    }

    private static class DummyStorageServiceClient extends StorageServiceClient {

        public Model insertedModel;

        public DummyStorageServiceClient() {
            super(null);
        }

        @Override
        public boolean sendInsertQuery(Model model, String graphURI) {
            insertedModel = model;
            return true;
        }

    }
}<|MERGE_RESOLUTION|>--- conflicted
+++ resolved
@@ -30,12 +30,7 @@
 
 import com.rabbitmq.client.AMQP.BasicProperties;
 import com.spotify.docker.client.messages.Container;
-<<<<<<< HEAD
 import com.spotify.docker.client.messages.swarm.Task;
-import org.junit.contrib.java.lang.system.EnvironmentVariables;
-=======
-import com.spotify.docker.client.messages.ContainerInfo;
->>>>>>> abd84486
 
 /**
  * A simple test that uses a dummy {@link PlatformController} to simulate an
@@ -144,11 +139,8 @@
             List<SystemMetaData> result = new ArrayList<>();
             SystemMetaData meta = new SystemMetaData();
             meta.uri = SYSTEM_URI;
-<<<<<<< HEAD
-=======
             meta.name = meta.uri;
             meta.mainImage = "SystemImage";
->>>>>>> abd84486
             meta.usedImages = new HashSet<>();
             meta.usedImages.add("SystemImage1");
             meta.usedImages.add("SystemImage2");
@@ -156,11 +148,8 @@
             result.add(meta);
             meta = new SystemMetaData();
             meta.uri = "wrong_" + SYSTEM_URI;
-<<<<<<< HEAD
-=======
             meta.name = meta.uri;
             meta.mainImage = "wrong_SystemImage";
->>>>>>> abd84486
             meta.usedImages = new HashSet<>();
             meta.usedImages.add("wrong_SystemImage1");
             meta.usedImages.add("wrong_SystemImage2");
