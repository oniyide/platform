package org.hobbit.controller;

import java.util.concurrent.Semaphore;

import org.apache.commons.compress.utils.IOUtils;
import org.apache.jena.rdf.model.Model;
import org.hobbit.controller.data.ExperimentConfiguration;
import org.hobbit.controller.mocks.DummyPlatformController;
import org.hobbit.controller.mocks.DummyImageManager;
import org.hobbit.controller.mocks.DummyStorageServiceClient;
import org.hobbit.core.data.status.ControllerStatus;
import org.hobbit.vocab.HOBBIT;
import org.hobbit.vocab.HobbitErrors;
import org.hobbit.vocab.HobbitExperiments;
import org.junit.After;
import org.junit.Assert;
import org.junit.Before;
import org.junit.Rule;
import org.junit.Test;
import org.junit.contrib.java.lang.system.EnvironmentVariables;

/**
 * A simple test that uses a dummy {@link PlatformController} to simulate an
 * experiment that does not terminate and needs to be terminated by the
 * {@link ExperimentManager}.
 *
 * @author Michael R&ouml;der (roeder@informatik.uni-leipzig.de)
 *
 */
public class ExperimentTimeoutTest {

    private static final String EXPERIMENT_ID = "123";

    private ExperimentManager manager;
    private PlatformController controller;
    private Semaphore benchmarkControllerTerminated = new Semaphore(0);

    @Rule
    public final EnvironmentVariables environmentVariables = new EnvironmentVariables();

    @Before
    public void init() {
        // set max execution time to 1s
        System.setProperty("MAX_EXECUTION_TIME", "1000");
        controller = new DummyPlatformController(benchmarkControllerTerminated);
        controller.queue.add(new ExperimentConfiguration(EXPERIMENT_ID, DummyImageManager.BENCHMARK_NAME, "{}", DummyImageManager.SYSTEM_URI));
        manager = new ExperimentManager(controller, 1000, 1000);
        controller.expManager = manager;
    }

    @Test (timeout = 10000)
    public void test() throws Exception {
        benchmarkControllerTerminated.acquire();
        // Give the system some time to tidy up
        Thread.sleep(1000);
        // Check queue
        Assert.assertEquals("Queue size after experiment termination by timeout", 0, controller.queue.listAll().size());
        // Check status
        ControllerStatus status = new ControllerStatus();
        manager.addStatusInfo(status, "");
        Assert.assertNull("Status of the running experiment", status.experiment);
        Model resultModel = ((DummyStorageServiceClient) controller.storage).insertedModel;
<<<<<<< HEAD
        Assert.assertTrue("Result model contains the error information about the failed experiment.",
                resultModel.contains(HobbitExperiments.getExperiment(EXPERIMENT_ID),
=======
        Assert.assertTrue("Result model contains the error information about terminated experiment",
                resultModel.contains(resultModel.getResource("http://w3id.org/hobbit/experiments#" + EXPERIMENT_ID),
>>>>>>> dc3008c4
                        HOBBIT.terminatedWithError, HobbitErrors.ExperimentTookTooMuchTime));
    }

    @After
    public void close() {
        IOUtils.closeQuietly(manager);
    }
<<<<<<< HEAD

    private static class DummyPlatformController extends PlatformController {

        public DummyPlatformController(Semaphore benchmarkControllerTerminated) {
            imageManager = new DummyImageManager();
            containerManager = new DummyContainerManager(benchmarkControllerTerminated, this);
            queue = new InMemoryQueue();
            storage = new DummyStorageServiceClient();
            try {
                clusterManager = new ClusterManagerImpl();
            } catch (DockerCertificateException e) {
                e.printStackTrace();
            }
        }

        @Override
        public void init() throws Exception {
            // do not init the super class
        }

        @Override
        public void analyzeExperiment(String uri) throws IOException {
            // nothing to do
        }

        @Override
        public void notifyTermination(String containerId, int exitCode) {
            expManager.notifyTermination(containerId, exitCode);
        }

        @Override
        protected void sendToCmdQueue(String address, byte command, byte[] data, BasicProperties props)
                throws IOException {
            // nothing to do
//            receiveCommand(command, data, address, null);
        }
    }

    private static class DummyImageManager implements ImageManager {

        @Override
        public List<BenchmarkMetaData> getBenchmarks() {
            List<BenchmarkMetaData> result = new ArrayList<>();
            BenchmarkMetaData meta = new BenchmarkMetaData();
            meta.uri = BENCHMARK_NAME;
            meta.name = BENCHMARK_NAME;
            meta.mainImage = BENCHMARK_NAME;
            meta.usedImages = new HashSet<>();
            meta.usedImages.add("benchmarkImage1");
            meta.usedImages.add("benchmarkImage2");
            meta.rdfModel = ModelFactory.createDefaultModel();
            result.add(meta);
            return result;
        }

        @Override
        public List<SystemMetaData> getSystems() {
            List<SystemMetaData> result = new ArrayList<>();
            SystemMetaData meta = new SystemMetaData();
            meta.uri = SYSTEM_URI;
            meta.name = meta.uri;
            meta.mainImage = "SystemImage";
            meta.usedImages = new HashSet<>();
            meta.usedImages.add("SystemImage1");
            meta.usedImages.add("SystemImage2");
            meta.rdfModel = ModelFactory.createDefaultModel();
            result.add(meta);
            meta = new SystemMetaData();
            meta.uri = "wrong_" + SYSTEM_URI;
            meta.name = meta.uri;
            meta.mainImage = "wrong_SystemImage";
            meta.usedImages = new HashSet<>();
            meta.usedImages.add("wrong_SystemImage1");
            meta.usedImages.add("wrong_SystemImage2");
            meta.rdfModel = ModelFactory.createDefaultModel();
            result.add(meta);
            return result;
        }
    }

    private static class DummyContainerManager implements ContainerManager {

        private Semaphore benchmarkControllerTerminated;
        private ContainerTerminationCallback terminationCallback;

        public DummyContainerManager(Semaphore benchmarkControllerTerminated,
                ContainerTerminationCallback terminationCallback) {
            this.benchmarkControllerTerminated = benchmarkControllerTerminated;
            this.terminationCallback = terminationCallback;
        }

        @Override
        public String startContainer(String imageName) {
            return imageName;
        }

        @Override
        public String startContainer(String imageName, String[] command) {
            return imageName;
        }

        @Override
        public String startContainer(String imageName, String type, String parent) {
            return imageName;
        }

        @Override
        public String startContainer(String imageName, String containerType, String parentId, String[] command) {
            return imageName;
        }

        @Override
        public String startContainer(String imageName, String containerType, String parentId, String[] env,
                String[] command) {
            return imageName;
        }

        @Override
        public String startContainer(String imageName, String containerType, String parentId, String[] env,
                                     String[] command, String experimentId) {
            return imageName;
        }

        @Override
        public void stopContainer(String containerId) {
            // Check whether the benchmark controller has been terminated
            if (containerId.equals(BENCHMARK_NAME)) {
                // Release the mutex for the main method
                benchmarkControllerTerminated.release();
            }
            new Thread(new Runnable() {
                @Override
                public void run() {
                    terminationCallback.notifyTermination(containerId,
                            ContainerStateObserver.DOCKER_EXITCODE_SIGKILL);
                }
            }).start();
        }

        @Override
        public void removeContainer(String containerId) {
        }

        @Override
        public void stopParentAndChildren(String parentId) {
            stopContainer(parentId);
        }

        @Override
        public void removeParentAndChildren(String parentId) {
            stopContainer(parentId);
        }

        @Override
        public Task getContainerInfo(String containerId) {
            return null;
        }

        @Override
        public List<Task> getContainers(Criteria criteria) {
            return new ArrayList<>(0);
        }

        @Override
        public String getContainerId(String name) {
            return name;
        }

        @Override
        public String getContainerName(String containerId) {
            return containerId;
        }

        @Override
        public void addContainerObserver(ContainerStateObserver containerObserver) {
        }

        @Override
        public void pullImage(String imageName) {
            System.out.print("Pulling Image (fake) ");
            System.out.print(imageName);
            System.out.println("...");
        }

        @Override
        public ContainerStats getStats(String containerId) {
            return null;
        }

    }

    private static class DummyStorageServiceClient extends StorageServiceClient {

        public Model insertedModel;

        public DummyStorageServiceClient() {
            super(null);
        }

        @Override
        public boolean sendInsertQuery(Model model, String graphURI) {
            insertedModel = model;
            return true;
        }

    }
=======
>>>>>>> dc3008c4
}<|MERGE_RESOLUTION|>--- conflicted
+++ resolved
@@ -60,13 +60,8 @@
         manager.addStatusInfo(status, "");
         Assert.assertNull("Status of the running experiment", status.experiment);
         Model resultModel = ((DummyStorageServiceClient) controller.storage).insertedModel;
-<<<<<<< HEAD
         Assert.assertTrue("Result model contains the error information about the failed experiment.",
                 resultModel.contains(HobbitExperiments.getExperiment(EXPERIMENT_ID),
-=======
-        Assert.assertTrue("Result model contains the error information about terminated experiment",
-                resultModel.contains(resultModel.getResource("http://w3id.org/hobbit/experiments#" + EXPERIMENT_ID),
->>>>>>> dc3008c4
                         HOBBIT.terminatedWithError, HobbitErrors.ExperimentTookTooMuchTime));
     }
 
@@ -74,213 +69,4 @@
     public void close() {
         IOUtils.closeQuietly(manager);
     }
-<<<<<<< HEAD
-
-    private static class DummyPlatformController extends PlatformController {
-
-        public DummyPlatformController(Semaphore benchmarkControllerTerminated) {
-            imageManager = new DummyImageManager();
-            containerManager = new DummyContainerManager(benchmarkControllerTerminated, this);
-            queue = new InMemoryQueue();
-            storage = new DummyStorageServiceClient();
-            try {
-                clusterManager = new ClusterManagerImpl();
-            } catch (DockerCertificateException e) {
-                e.printStackTrace();
-            }
-        }
-
-        @Override
-        public void init() throws Exception {
-            // do not init the super class
-        }
-
-        @Override
-        public void analyzeExperiment(String uri) throws IOException {
-            // nothing to do
-        }
-
-        @Override
-        public void notifyTermination(String containerId, int exitCode) {
-            expManager.notifyTermination(containerId, exitCode);
-        }
-
-        @Override
-        protected void sendToCmdQueue(String address, byte command, byte[] data, BasicProperties props)
-                throws IOException {
-            // nothing to do
-//            receiveCommand(command, data, address, null);
-        }
-    }
-
-    private static class DummyImageManager implements ImageManager {
-
-        @Override
-        public List<BenchmarkMetaData> getBenchmarks() {
-            List<BenchmarkMetaData> result = new ArrayList<>();
-            BenchmarkMetaData meta = new BenchmarkMetaData();
-            meta.uri = BENCHMARK_NAME;
-            meta.name = BENCHMARK_NAME;
-            meta.mainImage = BENCHMARK_NAME;
-            meta.usedImages = new HashSet<>();
-            meta.usedImages.add("benchmarkImage1");
-            meta.usedImages.add("benchmarkImage2");
-            meta.rdfModel = ModelFactory.createDefaultModel();
-            result.add(meta);
-            return result;
-        }
-
-        @Override
-        public List<SystemMetaData> getSystems() {
-            List<SystemMetaData> result = new ArrayList<>();
-            SystemMetaData meta = new SystemMetaData();
-            meta.uri = SYSTEM_URI;
-            meta.name = meta.uri;
-            meta.mainImage = "SystemImage";
-            meta.usedImages = new HashSet<>();
-            meta.usedImages.add("SystemImage1");
-            meta.usedImages.add("SystemImage2");
-            meta.rdfModel = ModelFactory.createDefaultModel();
-            result.add(meta);
-            meta = new SystemMetaData();
-            meta.uri = "wrong_" + SYSTEM_URI;
-            meta.name = meta.uri;
-            meta.mainImage = "wrong_SystemImage";
-            meta.usedImages = new HashSet<>();
-            meta.usedImages.add("wrong_SystemImage1");
-            meta.usedImages.add("wrong_SystemImage2");
-            meta.rdfModel = ModelFactory.createDefaultModel();
-            result.add(meta);
-            return result;
-        }
-    }
-
-    private static class DummyContainerManager implements ContainerManager {
-
-        private Semaphore benchmarkControllerTerminated;
-        private ContainerTerminationCallback terminationCallback;
-
-        public DummyContainerManager(Semaphore benchmarkControllerTerminated,
-                ContainerTerminationCallback terminationCallback) {
-            this.benchmarkControllerTerminated = benchmarkControllerTerminated;
-            this.terminationCallback = terminationCallback;
-        }
-
-        @Override
-        public String startContainer(String imageName) {
-            return imageName;
-        }
-
-        @Override
-        public String startContainer(String imageName, String[] command) {
-            return imageName;
-        }
-
-        @Override
-        public String startContainer(String imageName, String type, String parent) {
-            return imageName;
-        }
-
-        @Override
-        public String startContainer(String imageName, String containerType, String parentId, String[] command) {
-            return imageName;
-        }
-
-        @Override
-        public String startContainer(String imageName, String containerType, String parentId, String[] env,
-                String[] command) {
-            return imageName;
-        }
-
-        @Override
-        public String startContainer(String imageName, String containerType, String parentId, String[] env,
-                                     String[] command, String experimentId) {
-            return imageName;
-        }
-
-        @Override
-        public void stopContainer(String containerId) {
-            // Check whether the benchmark controller has been terminated
-            if (containerId.equals(BENCHMARK_NAME)) {
-                // Release the mutex for the main method
-                benchmarkControllerTerminated.release();
-            }
-            new Thread(new Runnable() {
-                @Override
-                public void run() {
-                    terminationCallback.notifyTermination(containerId,
-                            ContainerStateObserver.DOCKER_EXITCODE_SIGKILL);
-                }
-            }).start();
-        }
-
-        @Override
-        public void removeContainer(String containerId) {
-        }
-
-        @Override
-        public void stopParentAndChildren(String parentId) {
-            stopContainer(parentId);
-        }
-
-        @Override
-        public void removeParentAndChildren(String parentId) {
-            stopContainer(parentId);
-        }
-
-        @Override
-        public Task getContainerInfo(String containerId) {
-            return null;
-        }
-
-        @Override
-        public List<Task> getContainers(Criteria criteria) {
-            return new ArrayList<>(0);
-        }
-
-        @Override
-        public String getContainerId(String name) {
-            return name;
-        }
-
-        @Override
-        public String getContainerName(String containerId) {
-            return containerId;
-        }
-
-        @Override
-        public void addContainerObserver(ContainerStateObserver containerObserver) {
-        }
-
-        @Override
-        public void pullImage(String imageName) {
-            System.out.print("Pulling Image (fake) ");
-            System.out.print(imageName);
-            System.out.println("...");
-        }
-
-        @Override
-        public ContainerStats getStats(String containerId) {
-            return null;
-        }
-
-    }
-
-    private static class DummyStorageServiceClient extends StorageServiceClient {
-
-        public Model insertedModel;
-
-        public DummyStorageServiceClient() {
-            super(null);
-        }
-
-        @Override
-        public boolean sendInsertQuery(Model model, String graphURI) {
-            insertedModel = model;
-            return true;
-        }
-
-    }
-=======
->>>>>>> dc3008c4
 }