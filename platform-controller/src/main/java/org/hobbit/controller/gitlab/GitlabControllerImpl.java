--- conflicted
+++ resolved
@@ -94,18 +94,11 @@
     private LoadingCache<String, Set<String>> visibleProjectsCache;
 
     public GitlabControllerImpl() {
-<<<<<<< HEAD
-        this(true, true);
-    }
-
-    public GitlabControllerImpl(boolean startFetchingProjects, boolean useCache) {
         String token = GITLAB_TOKEN;
-=======
-        this(GITLAB_TOKEN);
-    }
-
-    public GitlabControllerImpl(String token) {
->>>>>>> 5e7161ef
+        this(GITLAB_TOKEN, true, true);
+    }
+
+    public GitlabControllerImpl(String token, boolean startFetchingProjects, boolean useCache) {
         if (token == null || token.isEmpty()) {
             // use default "guest" token, to use openly available projects
             token = GITLAB_DEFAULT_GUEST_TOKEN;
