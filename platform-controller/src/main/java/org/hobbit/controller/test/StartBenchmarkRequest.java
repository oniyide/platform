--- conflicted
+++ resolved
@@ -1,137 +1,3 @@
-<<<<<<< HEAD
-/**
- * This file is part of platform-controller.
- *
- * platform-controller is free software: you can redistribute it and/or modify
- * it under the terms of the GNU General Public License as published by
- * the Free Software Foundation, either version 3 of the License, or
- * (at your option) any later version.
- *
- * platform-controller is distributed in the hope that it will be useful,
- * but WITHOUT ANY WARRANTY; without even the implied warranty of
- * MERCHANTABILITY or FITNESS FOR A PARTICULAR PURPOSE.  See the
- * GNU General Public License for more details.
- *
- * You should have received a copy of the GNU General Public License
- * along with platform-controller.  If not, see <http://www.gnu.org/licenses/>.
- */
-package org.hobbit.controller.test;
-
-import java.io.FileInputStream;
-import java.io.IOException;
-import java.io.InputStream;
-import java.util.Map;
-
-import org.apache.commons.io.IOUtils;
-import org.apache.jena.rdf.model.Model;
-import org.apache.jena.rdf.model.ModelFactory;
-import org.hobbit.core.Constants;
-import org.hobbit.core.FrontEndApiCommands;
-import org.hobbit.core.components.AbstractCommandReceivingComponent;
-import org.hobbit.core.rabbit.RabbitMQUtils;
-import org.slf4j.Logger;
-import org.slf4j.LoggerFactory;
-
-import com.rabbitmq.client.AMQP.BasicProperties;
-import com.rabbitmq.client.Channel;
-import com.rabbitmq.client.QueueingConsumer;
-
-public class StartBenchmarkRequest extends AbstractCommandReceivingComponent {
-
-    private static final Logger LOGGER = LoggerFactory.getLogger(StartBenchmarkRequest.class);
-
-    public static final String BENCHMARK_URI_KEY = "BENCHMARK";
-    public static final String SYSTEM_URI_KEY = "SYSTEM";
-    public static final String BENCHMARK_PARAM_FILE_KEY = "BENCHMARK_PARAM_FILE";
-    
-    private static final long REQUEST_TIMEOUT = 60000;
-
-    protected Channel frontEnd2Controller;
-    protected QueueingConsumer consumer;
-
-    @Override
-    public void init() throws Exception {
-        super.init();
-
-        frontEnd2Controller = dataConnection.createChannel();
-        frontEnd2Controller.queueDeclare(Constants.FRONT_END_2_CONTROLLER_QUEUE_NAME, false, false, true, null);
-
-        frontEnd2Controller.queueDeclare(Constants.CONTROLLER_2_FRONT_END_QUEUE_NAME, false, false, true, null);
-
-        consumer = new QueueingConsumer(frontEnd2Controller);
-        frontEnd2Controller.basicConsume(Constants.CONTROLLER_2_FRONT_END_QUEUE_NAME, true, consumer);
-    }
-
-    @Override
-    public void receiveCommand(byte command, byte[] data) {
-        // nothing to do
-    }
-
-    @Override
-    public void run() throws Exception {
-        Map<String, String> env = System.getenv();
-        String benchmarkUri = env.getOrDefault(BENCHMARK_URI_KEY, null);
-        if (benchmarkUri == null) {
-            LOGGER.error("Couldn't get value of " + BENCHMARK_URI_KEY + ". Aborting.");
-            throw new Exception("Couldn't get value of " + BENCHMARK_URI_KEY + ". Aborting.");
-        }
-        String systemUri = env.getOrDefault(SYSTEM_URI_KEY, null);
-        if (systemUri == null) {
-            LOGGER.error("Couldn't get value of " + SYSTEM_URI_KEY + ". Aborting.");
-            throw new Exception("Couldn't get value of " + SYSTEM_URI_KEY + ". Aborting.");
-        }
-        String benchmarkModelFile = env.getOrDefault(BENCHMARK_PARAM_FILE_KEY, null);
-        if (benchmarkModelFile == null) {
-            LOGGER.error("Couldn't get value of " + BENCHMARK_PARAM_FILE_KEY + ". Aborting.");
-            throw new Exception("Couldn't get value of " + BENCHMARK_PARAM_FILE_KEY + ". Aborting.");
-        }
-        LOGGER.info("Reading model from " + benchmarkModelFile + ".");
-        Model model = readModel(benchmarkModelFile);
-        byte[] data = RabbitMQUtils.writeByteArrays(new byte[] { FrontEndApiCommands.ADD_EXPERIMENT_CONFIGURATION },
-                new byte[][] { RabbitMQUtils.writeString(benchmarkUri), RabbitMQUtils.writeString(systemUri),
-                        RabbitMQUtils.writeModel(model) }, null);
-
-        LOGGER.info("Sending request...");
-        BasicProperties props = new BasicProperties.Builder().deliveryMode(2)
-                .replyTo(Constants.CONTROLLER_2_FRONT_END_QUEUE_NAME).build();
-        frontEnd2Controller.basicPublish("", Constants.FRONT_END_2_CONTROLLER_QUEUE_NAME, props, data);
-        LOGGER.info("Waiting for response...");
-        QueueingConsumer.Delivery delivery = consumer.nextDelivery(REQUEST_TIMEOUT);
-        if (delivery == null) {
-            throw new IOException(
-                    "Didn't got a response after \"" + REQUEST_TIMEOUT + "\" ms.");
-        }
-        // parse the response
-        LOGGER.info("Response: " + RabbitMQUtils.readString(delivery.getBody()));
-    }
-
-    private static Model readModel(String benchmarkModelFile) {
-        Model model = ModelFactory.createDefaultModel();
-        InputStream in = null;
-        try {
-            in = new FileInputStream(benchmarkModelFile);
-            model.read(in, null, "TTL");
-        } catch (IOException e) {
-            LOGGER.error("Error while reading model.", e);
-        } finally {
-            IOUtils.closeQuietly(in);
-        }
-        return model;
-    }
-
-    @Override
-    public void close() throws IOException {
-        if (frontEnd2Controller != null) {
-            try {
-                frontEnd2Controller.close();
-            } catch (Exception e) {
-            }
-        }
-        super.close();
-    }
-
-}
-=======
 /**
  * This file is part of platform-controller.
  *
@@ -263,5 +129,4 @@
         super.close();
     }
 
-}
->>>>>>> 49118aac
+}