--- conflicted
+++ resolved
@@ -144,52 +144,6 @@
      * experiment waiting in the queue.
      */
     public void createNextExperiment() {
-<<<<<<< HEAD
-        try {
-            experimentMutex.acquire();
-        } catch (InterruptedException e) {
-            LOGGER.error("Interrupted while waiting for the experiment mutex. Returning.", e);
-            return;
-        }
-        try {
-            // if there is no benchmark running, the queue has been
-            // initialized and cluster is healthy
-            if ((experimentStatus == null) && (controller.queue != null)) {
-                ClusterManager clusterManager = this.controller.clusterManager;
-                boolean isClusterHealthy = clusterManager.isClusterHealthy();
-                if(!isClusterHealthy) {
-                    LOGGER.error("Can not start next experiment in the queue, cluster is NOT HEALTHY. " +
-                                 "Check your cluster consistency or adjust SWARM_NODE_NUMBER environment variable." +
-                                 " Expected number of nodes: "+clusterManager.getExpectedNumberOfNodes()+
-                                 " Current number of nodes: "+clusterManager.getNumberOfNodes());
-                    return;
-                }
-                ExperimentConfiguration config = controller.queue.getNextExperiment();
-                LOGGER.debug("Trying to start the next benchmark.");
-                if (config == null) {
-                    LOGGER.debug("There is no experiment to start.");
-                    return;
-                }
-                LOGGER.info("Creating next experiment " + config.id + " with benchmark " + config.benchmarkUri
-                        + " and system " + config.systemUri + " to the queue.");
-                experimentStatus = new ExperimentStatus(config, HobbitExperiments.getExperimentURI(config.id));
-
-                BenchmarkMetaData benchmark = controller.imageManager().getBenchmark(config.benchmarkUri);
-                if ((benchmark == null) || (benchmark.mainImage == null)) {
-                    experimentStatus = new ExperimentStatus(config, HobbitExperiments.getExperimentURI(config.id),
-                            this, defaultMaxExecutionTime);
-                    experimentStatus.addError(HobbitErrors.BenchmarkImageMissing);
-                    throw new Exception("Couldn't find image name for benchmark " + config.benchmarkUri);
-                }
-
-                SystemMetaData system = controller.imageManager().getSystem(config.systemUri);
-                if ((system == null) || (system.mainImage == null)) {
-                    experimentStatus = new ExperimentStatus(config, HobbitExperiments.getExperimentURI(config.id),
-                            this, defaultMaxExecutionTime);
-                    experimentStatus.addError(HobbitErrors.SystemImageMissing);
-                    throw new Exception("Couldn't find image name for system " + config.systemUri);
-                }
-=======
         synchronized (experimentMutex) {
             try {
                 // if there is no benchmark running, the queue has been
@@ -213,24 +167,23 @@
                     LOGGER.info("Creating next experiment " + config.id + " with benchmark " + config.benchmarkUri
                             + " and system " + config.systemUri + " to the queue.");
                     experimentStatus = new ExperimentStatus(config,
-                            PlatformController.generateExperimentUri(config.id));
+                            HobbitExperiments.getExperimentURI(config.id));
 
                     BenchmarkMetaData benchmark = controller.imageManager().getBenchmark(config.benchmarkUri);
                     if ((benchmark == null) || (benchmark.mainImage == null)) {
                         experimentStatus = new ExperimentStatus(config,
-                                PlatformController.generateExperimentUri(config.id), this, defaultMaxExecutionTime);
+                                HobbitExperiments.getExperimentURI(config.id), this, defaultMaxExecutionTime);
                         experimentStatus.addError(HobbitErrors.BenchmarkImageMissing);
                         throw new Exception("Couldn't find image name for benchmark " + config.benchmarkUri);
                     }
 
                     SystemMetaData system = controller.imageManager().getSystem(config.systemUri);
                     if ((system == null) || (system.mainImage == null)) {
-                        experimentStatus = new ExperimentStatus(config,
-                                PlatformController.generateExperimentUri(config.id), this, defaultMaxExecutionTime);
+                        experimentStatus = new ExperimentStatus(config, HobbitExperiments.getExperimentURI(config.id),
+                                this, defaultMaxExecutionTime);
                         experimentStatus.addError(HobbitErrors.SystemImageMissing);
                         throw new Exception("Couldn't find image name for system " + config.systemUri);
                     }
->>>>>>> 3aa9e346
 
                     prefetchImages(benchmark, system);
 
