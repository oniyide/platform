/**
 * This file is part of platform-controller.
 *
 * platform-controller is free software: you can redistribute it and/or modify
 * it under the terms of the GNU General Public License as published by
 * the Free Software Foundation, either version 3 of the License, or
 * (at your option) any later version.
 *
 * platform-controller is distributed in the hope that it will be useful,
 * but WITHOUT ANY WARRANTY; without even the implied warranty of
 * MERCHANTABILITY or FITNESS FOR A PARTICULAR PURPOSE.  See the
 * GNU General Public License for more details.
 *
 * You should have received a copy of the GNU General Public License
 * along with platform-controller.  If not, see <http://www.gnu.org/licenses/>.
 */
package org.hobbit.controller;

import java.io.Closeable;
import java.io.IOException;
import java.io.StringWriter;
import java.util.HashSet;
import java.util.Objects;
import java.util.Set;
import java.util.Timer;
import java.util.TimerTask;
import java.util.concurrent.Semaphore;

import org.apache.commons.io.IOUtils;
import org.apache.jena.rdf.model.Model;
import org.apache.jena.rdf.model.NodeIterator;
import org.apache.jena.rdf.model.Property;
import org.apache.jena.rdf.model.ResIterator;
import org.apache.jena.rdf.model.Resource;
import org.apache.jena.vocabulary.RDF;
import org.hobbit.controller.config.HobbitConfig;
import org.hobbit.controller.data.ExperimentConfiguration;
import org.hobbit.controller.data.ExperimentStatus;
import org.hobbit.controller.data.ExperimentStatus.States;
import org.hobbit.controller.docker.MetaDataFactory;
import org.hobbit.controller.execute.ExperimentAbortTimerTask;
import org.hobbit.core.Commands;
import org.hobbit.core.Constants;
import org.hobbit.core.data.BenchmarkMetaData;
import org.hobbit.core.data.SystemMetaData;
import org.hobbit.core.data.status.ControllerStatus;
import org.hobbit.core.data.status.RunningExperiment;
import org.hobbit.core.rabbit.RabbitMQUtils;
import org.hobbit.utils.rdf.RdfHelper;
import org.hobbit.vocab.HOBBIT;
import org.hobbit.vocab.HobbitErrors;
import org.slf4j.Logger;
import org.slf4j.LoggerFactory;

/**
 * This class encapsulates (and synchronizes) all methods that are applied on a
 * running experiment.
 *
 * @author Michael R&ouml;der (roeder@informatik.uni-leipzig.de)
 *
 */
public class ExperimentManager implements Closeable {
    private static final Logger LOGGER = LoggerFactory.getLogger(ExperimentManager.class);
    private static final int DEFAULT_MAX_EXECUTION_TIME = 20 * 60 * 1000;

    /**
     * Time interval the experiment manager waits before it checks for the an
     * experiment to start. It is larger than {@link #CHECK_FOR_NEW_EXPERIMENT}
     * since the system needs some time to initialize all components and we want to
     * make sure that everything is up and running.
     */
    public static final long CHECK_FOR_FIRST_EXPERIMENT = 30000;
    /**
     * Time interval with which the experiment manager checks for a new experiment
     * to start.
     */
    public static final long CHECK_FOR_NEW_EXPERIMENT = 10000;
    /**
     * Default time an experiment has to terminate after it has been started.
     */
    public long defaultMaxExecutionTime = DEFAULT_MAX_EXECUTION_TIME;
    /**
     * The controller this manager belongs to.
     */
    private PlatformController controller;
    /**
     * Mutex used to synchronize the access to the {@link #experimentStatus}
     * instance.
     */
    private Semaphore experimentMutex = new Semaphore(1);
    /**
     * Status of the current experiment. <code>null</code> if no benchmark is
     * running.
     */
    private ExperimentStatus experimentStatus = null;
    /**
     * Timer used to trigger the creation of the next benchmark.
     */
    private Timer expStartTimer;

    public ExperimentManager(PlatformController controller) {
        this(controller, CHECK_FOR_FIRST_EXPERIMENT, CHECK_FOR_NEW_EXPERIMENT);
    }

    protected ExperimentManager(PlatformController controller, long checkForFirstExperiment,
            long checkForNewExperiment) {
        this.controller = controller;

        try {
            // TODO environment variable should have been used there
            // TODO global static method in hobbit core for retrieving values like this
            defaultMaxExecutionTime = Long
                    .parseLong(System.getProperty("MAX_EXECUTION_TIME", Long.toString(DEFAULT_MAX_EXECUTION_TIME)));
        } catch (Exception e) {
            LOGGER.debug("Could not get execution time from env, using default value..");
        }

        expStartTimer = new Timer();
        expStartTimer.schedule(new TimerTask() {
            @Override
            public void run() {
                try {
                    // trigger the creation of the next benchmark
                    createNextExperiment();
                } catch (Throwable e) {
                    LOGGER.error(
                            "The experiment starting timer got an unexpected exception. Trying to handle the corrupted experiment if there is one.",
                            e);
                    // If there is an experiment status, it will be handled in
                    // this method
                    handleExperimentTermination();
                }
            }
        }, checkForFirstExperiment, checkForNewExperiment);
    }

    /**
     * Creates the next experiment if there is no experiment running and there is an
     * experiment waiting in the queue.
     */
    public void createNextExperiment() {
        try {
            experimentMutex.acquire();
        } catch (InterruptedException e) {
            LOGGER.error("Interrupted while waiting for the experiment mutex. Returning.", e);
            return;
        }
        try {
            // if there is no benchmark running (and the queue has been
            // initialized)
            if ((experimentStatus == null) && (controller.queue != null)) {
                ExperimentConfiguration config = controller.queue.getNextExperiment();
                LOGGER.debug("Trying to start the next benchmark.");
                if (config == null) {
                    LOGGER.debug("There is no experiment to start.");
                    return;
                }
                LOGGER.info("Creating next experiment " + config.id + " with benchmark " + config.benchmarkUri
                        + " and system " + config.systemUri + " to the queue.");
                experimentStatus = new ExperimentStatus(config, PlatformController.generateExperimentUri(config.id));

                BenchmarkMetaData benchmark = controller.imageManager().getBenchmark(config.benchmarkUri);
                if ((benchmark == null) || (benchmark.mainImage == null)) {
                    experimentStatus = new ExperimentStatus(config, PlatformController.generateExperimentUri(config.id),
                            this, defaultMaxExecutionTime);
                    experimentStatus.addError(HobbitErrors.BenchmarkImageMissing);
                    throw new Exception("Couldn't find image name for benchmark " + config.benchmarkUri);
                }

                SystemMetaData system = controller.imageManager().getSystem(config.systemUri);
                if ((system == null) || (system.mainImage == null)) {
                    experimentStatus = new ExperimentStatus(config, PlatformController.generateExperimentUri(config.id),
                            this, defaultMaxExecutionTime);
                    experimentStatus.addError(HobbitErrors.SystemImageMissing);
                    throw new Exception("Couldn't find image name for system " + config.systemUri);
                }

                prefetchImages(benchmark, system);

                // time an experiment has to terminate after it has been started
                long maxExecutionTime = defaultMaxExecutionTime;

                // try to load benchmark timeouts from config file
                try {
                    HobbitConfig hobbitCfg = HobbitConfig.loadConfig();
                    HobbitConfig.TimeoutConfig timeouts = hobbitCfg.getTimeout(config.benchmarkUri);
                    if (timeouts != null) {
                        if (config.challengeUri != null) {
                            if (timeouts.challengeTimeout != -1) {
                                maxExecutionTime = timeouts.challengeTimeout;
                                LOGGER.info("Using challenge timeout: {}", maxExecutionTime);
                            } else {
                                LOGGER.error("Challenge timeout for given benchmark is not set, using default value..");
                            }
                        } else {
                            if (timeouts.benchmarkTimeout != -1) {
                                maxExecutionTime = timeouts.benchmarkTimeout;
                                LOGGER.info("Using benchmark timeout:", maxExecutionTime);
                            } else {
                                LOGGER.error("Benchmark timeout is not set, using default value..");
                            }
                        }
                    } else {
                        LOGGER.error("Timeouts for given benchmark are not set, using default value..");
                    }
                } catch (Exception e) {
                    LOGGER.error("Could not load timeouts config ({}). Using default value {}ms.", e.getMessage(),
                            defaultMaxExecutionTime);
                }

                // start experiment timer/status
                experimentStatus.startAbortionTimer(this, maxExecutionTime);
                experimentStatus.setState(States.INIT);

<<<<<<< HEAD
                String experimentId = config.id;

                LOGGER.info("Creating benchmark controller " + benchImageName);
                String containerId = controller.containerManager.startContainer(benchImageName,
=======
                LOGGER.info("Creating benchmark controller " + benchmark.mainImage);
                String containerId = controller.containerManager.startContainer(benchmark.mainImage,
>>>>>>> fbe98471
                        Constants.CONTAINER_TYPE_BENCHMARK, null,
                        new String[] { Constants.RABBIT_MQ_HOST_NAME_KEY + "=" + controller.rabbitMQHostName(),
                                Constants.HOBBIT_SESSION_ID_KEY + "=" + config.id,
                                Constants.HOBBIT_EXPERIMENT_URI_KEY + "=" + experimentStatus.experimentUri,
                                Constants.BENCHMARK_PARAMETERS_MODEL_KEY + "=" + config.serializedBenchParams,
                                Constants.SYSTEM_URI_KEY + "=" + config.systemUri },
                        null, experimentId);
                if (containerId == null) {
                    experimentStatus.addError(HobbitErrors.BenchmarkCreationError);
                    throw new Exception("Couldn't create benchmark controller " + config.benchmarkUri);
                }

                experimentStatus.setBenchmarkContainer(containerId);

                LOGGER.info("Creating system " + system.mainImage);
                String serializedSystemParams = getSerializedSystemParams(config, benchmark, system);
                containerId = controller.containerManager.startContainer(system.mainImage,
                        Constants.CONTAINER_TYPE_SYSTEM, experimentStatus.getBenchmarkContainer(),
                        new String[] { Constants.RABBIT_MQ_HOST_NAME_KEY + "=" + controller.rabbitMQHostName(),
                                Constants.HOBBIT_SESSION_ID_KEY + "=" + config.id,
                                Constants.SYSTEM_PARAMETERS_MODEL_KEY + "=" + serializedSystemParams },
                        null, experimentId);
                if (containerId == null) {
                    LOGGER.error("Couldn't start the system. Trying to cancel the benchmark.");
                    forceBenchmarkTerminate_unsecured(HobbitErrors.SystemCreationError);
                    throw new Exception("Couldn't start the system " + config.systemUri);
                } else {
                    experimentStatus.setSystemContainer(containerId);
                }
            }
        } catch (Exception e) {
            LOGGER.error("Exception while trying to start a new benchmark. Removing it from the queue.", e);
            // Add an error if there is a model but no error was added
            if (experimentStatus != null) {
                experimentStatus.addErrorIfNonPresent(HobbitErrors.UnexpectedError);
            }
            handleExperimentTermination_unsecured();
        } finally {
            experimentMutex.release();
        }
    }

    // FIXME add javadoc
    // Static method for easier testing
    protected static String getSerializedSystemParams(ExperimentConfiguration config, BenchmarkMetaData benchmark,
            SystemMetaData system) {
        Model systemModel = MetaDataFactory.getModelWithUniqueSystem(system.rdfModel, config.systemUri);
        // Check the benchmark model for parameters that should be forwarded to the
        // system
        if (benchmark.rdfModel.contains(null, RDF.type, HOBBIT.ForwardedParameter)) {
            Model benchParams = RabbitMQUtils.readModel(config.serializedBenchParams);
            Property parameter;
            NodeIterator objIterator;
            Resource systemResource = systemModel.getResource(config.systemUri);
            Resource experiment = benchParams.getResource(Constants.NEW_EXPERIMENT_URI);
            // Get an iterator for all these parameters
            ResIterator iterator = benchmark.rdfModel.listResourcesWithProperty(RDF.type, HOBBIT.ForwardedParameter);
            while (iterator.hasNext()) {
                // Get the parameter
                parameter = benchmark.rdfModel.getProperty(iterator.next().getURI());
                // Get its value
                objIterator = benchParams.listObjectsOfProperty(experiment, parameter);
                // If there is a value, add it to the system model
                while (objIterator.hasNext()) {
                    systemModel.add(systemResource, parameter, objIterator.next());
                }
            }
        }
        return RabbitMQUtils.writeModel2String(systemModel);
    }

    protected void prefetchImages(BenchmarkMetaData benchmark, SystemMetaData system) throws Exception {
        Set<String> usedImages = new HashSet<String>();
        usedImages.add(benchmark.mainImage);
        usedImages.addAll(benchmark.usedImages);
        usedImages.add(system.mainImage);
        usedImages.addAll(benchmark.usedImages);
        // pull all used images
        for (String image : usedImages) {
            controller.containerManager.pullImage(image);
        }
    }

    /**
     * Sets the result model of the current running experiment.
     *
     * @param model
     *            the result model
     */
    public void setResultModel(Model model) {
        try {
            experimentMutex.acquire();
        } catch (InterruptedException e) {
            LOGGER.error("Interrupted while waiting for the experiment mutex. Returning.", e);
            return;
        }
        try {
            if (experimentStatus != null) {
                experimentStatus.setOrMergeResultModel(model);
            } else {
                LOGGER.error("Got a result model while there is no experiment running.");
            }
        } finally {
            experimentMutex.release();
        }
    }

    /**
     * This method handles the storing of the experiment results in the database,
     * the removing of the experiment from the queue and its closing in a
     * synchronized way.
     */
    public synchronized void handleExperimentTermination() {
        try {
            experimentMutex.acquire();
            handleExperimentTermination_unsecured();
            experimentMutex.release();
        } catch (InterruptedException e) {
            LOGGER.error("Interrupted while waiting for the experiment mutex. Returning.", e);
        }
    }

    private synchronized void handleExperimentTermination_unsecured() {
        if (experimentStatus != null) {
            LOGGER.info("Benchmark terminated. Experiment " + experimentStatus.config.id
                    + " has been finished. Removing it from the queue and setting the config to null.");
            // Close the experiment to stop its internal timer
            IOUtils.closeQuietly(experimentStatus);
            // TODO add information about the hardware

            // Store the result model in DB
            // choose the correct graph
            String graphUri = Constants.PUBLIC_RESULT_GRAPH_URI;
            if (experimentStatus.config.challengeUri != null) {
                // check if challenge is repeatable
                boolean repeatable = false;
                Model challengeModel = controller.getChallengeFromUri(experimentStatus.config.challengeUri);
                if (challengeModel != null) {
                    Resource challenge = challengeModel.getResource(experimentStatus.config.challengeUri);
                    repeatable = RdfHelper.getLiteral(challengeModel, challenge, HOBBIT.registrationCutoffDate) != null;
                }

                if (!repeatable) {
                    graphUri = Constants.PRIVATE_RESULT_GRAPH_URI;
                }
            }

            Model resultModel = experimentStatus.getResultModel();
            if (resultModel == null) {
                experimentStatus.addError(HobbitErrors.UnexpectedError);
                resultModel = experimentStatus.getResultModel();
            }
            experimentStatus.addMetaDataToResult(controller.imageManager());
            if (!controller.storage().sendInsertQuery(resultModel, graphUri)) {
                if (resultModel != null) {
                    StringWriter writer = new StringWriter();
                    resultModel.write(writer, "TTL");
                    LOGGER.error("Error while storing the result model of the experiment. Logging it: ",
                            writer.toString().replace('\n', ' '));
                }
            }
            // We have to remove the config from the queue
            controller.queue.remove(experimentStatus.config);
            if (graphUri.equals(Constants.PUBLIC_RESULT_GRAPH_URI)) {
                try {
                    controller.analyzeExperiment(experimentStatus.experimentUri);
                } catch (IOException e) {
                    LOGGER.error("Could not send task \"{}\" to AnalyseQueue.",
                            experimentStatus.getConfig().challengeTaskUri);
                }
            }
            // publish experiment results (if needed)
            // controller.publishChallengeForExperiment(experimentStatus.config);
            // Remove the experiment status object
            experimentStatus = null;
        }
    }

    /**
     * Forces the benchmark controller and its child containers to terminate. If the
     * given error is not <code>null</code> it is added to the result model of the
     * experiment.
     *
     * @param error
     *            error that is added to the result model of the experiment
     */
    private void forceBenchmarkTerminate_unsecured(Resource error) {
        if (experimentStatus != null) {
            String parent = experimentStatus.getBenchmarkContainer();
            controller.containerManager.stopParentAndChildren(parent);
            if (error != null) {
                experimentStatus.addError(error);
            }
        }
    }

    /**
     * Handles the termination of the container with the given container Id and the
     * given exit code.
     *
     * @param containerId
     *            Id of the terminated container
     * @param exitCode
     *            exit code of the termination
     */
    public void notifyTermination(String containerId, int exitCode) {
        boolean consumed = false;
        try {
            experimentMutex.acquire();
        } catch (InterruptedException e) {
            LOGGER.error("Interrupted while waiting for the experiment mutex. Returning.", e);
            return;
        }
        try {
            if (experimentStatus != null) {
                // If this container is the benchmark controller of the
                // current
                // experiment
                if (containerId.equals(experimentStatus.getBenchmarkContainer())) {
                    experimentStatus.setState(ExperimentStatus.States.STOPPED);
                    controller.containerManager.stopParentAndChildren(containerId);
                    if (exitCode != 0) {
                        LOGGER.warn("The benchmark container " + experimentStatus.getBenchmarkContainer()
                                + " terminated with an exit code != 0.");
                        experimentStatus.addErrorIfNonPresent(HobbitErrors.BenchmarkCrashed);
                    }
                    handleExperimentTermination_unsecured();
                    // If this is the system container and benchmark and
                    // system are not running
                    consumed = true;
                } else if (containerId.equals(experimentStatus.getSystemContainer())
                        && (experimentStatus.getState() == ExperimentStatus.States.INIT)) {
                    LOGGER.info("The system has been stopped before the benchmark has been started. Aborting.");
                    // Cancel the experiment
                    forceBenchmarkTerminate_unsecured(HobbitErrors.SystemCrashed);
                    consumed = true;
                }
            }
        } finally {
            experimentMutex.release();
        }
        if (!consumed) {
            LOGGER.info("Sending broadcast message...");
            // send a message using sendToCmdQueue(command,
            // data) comprising a command that indicates that a
            // container terminated and the container name
            String containerName = controller.containerManager.getContainerName(containerId);
            if (containerName != null) {
                try {
                    controller.sendToCmdQueue(Constants.HOBBIT_SESSION_ID_FOR_BROADCASTS,
                            Commands.DOCKER_CONTAINER_TERMINATED,
                            RabbitMQUtils.writeByteArrays(null,
                                    new byte[][] { RabbitMQUtils.writeString(containerName) },
                                    new byte[] { (byte) exitCode }),
                            null);
                } catch (IOException e) {
                    LOGGER.error("Couldn't send the " + Constants.HOBBIT_SESSION_ID_FOR_BROADCASTS
                            + " message for container " + containerName + " to the command queue.", e);
                }
            } else {
                LOGGER.info("Unknown container " + containerId + " stopped with exitCode=" + exitCode);
            }
        }
    }

    /**
     * Handles the messages that either the system or the benchmark controller are
     * ready.
     *
     * @param systemReportedReady
     *            <code>true</code> if the message was sent by the system,
     *            <code>false</code> if the benchmark controller is ready
     */
    public void systemOrBenchmarkReady(boolean systemReportedReady) {
        try {
            experimentMutex.acquire();
        } catch (InterruptedException e) {
            LOGGER.error("Interrupted while waiting for the experiment mutex. Returning.", e);
            return;
        }
        try {
            // If there is an experiment waiting with the state INIT and if
            // both - system and benchmark are ready
            if ((experimentStatus != null) && (experimentStatus.setReadyAndCheck(systemReportedReady)
                    && (experimentStatus.getState() == ExperimentStatus.States.INIT))) {
                try {
                    startBenchmark_unsecured();
                } catch (IOException e) {
                    // Let's retry this
                    try {
                        startBenchmark_unsecured();
                    } catch (IOException e2) {
                        LOGGER.error("Couldn't sent start signal to the benchmark controller. Terminating experiment.",
                                e2);
                        // We have to terminate the experiment
                        forceBenchmarkTerminate_unsecured(HobbitErrors.UnexpectedError);
                    }
                }
            }
        } finally {
            experimentMutex.release();
        }
    }

    /**
     * Sends the start message to the benchmark controller.
     *
     * @throws IOException
     *             if there is a communication problem or if the name of the system
     *             container can not be retrieved from the docker daemon
     */
    private void startBenchmark_unsecured() throws IOException {
        String containerName = controller.containerManager.getContainerName(experimentStatus.getSystemContainer());
        if (containerName == null) {
            throw new IOException(
                    "Couldn't derive container name of the system container for sending start message to the benchmark.");
        }
        try {
            // send the start signal (we are only reading the config object
            // and do not need to wait for the mutex)
            controller.sendToCmdQueue(experimentStatus.config.id, Commands.START_BENCHMARK_SIGNAL,
                    RabbitMQUtils.writeString(containerName), null);
            experimentStatus.setState(ExperimentStatus.States.STARTED);
        } catch (IOException e) {
            LOGGER.error("Couldn't send " + Commands.START_BENCHMARK_SIGNAL + " signal for experiment "
                    + experimentStatus.config.id, e);
            throw e;
        }
    }

    /**
     * Adds the status of the current experiment to the given status object.
     *
     * @param status
     *            the status object to which the data should be added
     */
    public void addStatusInfo(ControllerStatus status, String userName) {
        // copy the pointer to the experiment status to make sure that we can
        // read it even if another thread sets the pointer to null. This gives
        // us the possibility to read the status without acquiring the
        // experimentMutex.
        ExperimentStatus currentStatus = experimentStatus;
        if (currentStatus != null) {
            ExperimentConfiguration config = currentStatus.getConfig();
            RunningExperiment experiment = new RunningExperiment();
            if (config != null) {
                experiment.benchmarkUri = config.benchmarkUri;
                experiment.systemUri = config.systemUri;
                experiment.experimentId = config.id;
                experiment.challengeUri = config.challengeUri;
                experiment.challengeTaskUri = config.challengeTaskUri;
                experiment.canBeCanceled = userName != null && userName.equals(config.userName);
                experiment.dateOfExecution = config.executionDate != null ? config.executionDate.getTimeInMillis() : 0;
            }
            experiment.startTimestamp = currentStatus.getStartTimeStamp();
            experiment.timestampOfAbortion = currentStatus.getAbortionTimeStamp();
            States exState = currentStatus.getState();
            if (exState != null) {
                experiment.status = exState.description;
            }
            status.experiment = experiment;
        }
    }

    /**
     * Changes the state of the internal experiment to
     * {@link ExperimentStatus.States#EVALUATION}.
     */
    public void taskGenFinished() {
        try {
            experimentMutex.acquire();
        } catch (InterruptedException e) {
            LOGGER.error("Interrupted while waiting for the experiment mutex. Returning empty status.", e);
            return;
        }
        try {
            if (experimentStatus != null) {
                experimentStatus.setState(ExperimentStatus.States.EVALUATION);
            }
        } finally {
            experimentMutex.release();
        }
    }

    /**
     * Called by the {@link ExperimentAbortTimerTask} if the maximum runtime of an
     * experiment has been reached.
     *
     * @param expiredState
     *            the experiment status the timer was working on which is used to
     *            make sure that the timer was started for the currently running
     *            experiment.
     */
    public void notifyExpRuntimeExpired(ExperimentStatus expiredState) {
        Objects.requireNonNull(expiredState);
        try {
            experimentMutex.acquire();
        } catch (InterruptedException e) {
            LOGGER.error(
                    "Interrupted while waiting for the experiment mutex. The experiment abortion time won't be checked.",
                    e);
            return;
        }
        try {
            // If this is the currently running experiment
            if ((experimentStatus != null) && (expiredState.experimentUri.equals(expiredState.experimentUri))) {
                // If the experiment hasn't been stopped
                if (experimentStatus.getState() != States.STOPPED) {
                    LOGGER.error("The experiment {} took too much time. Forcing termination.",
                            experimentStatus.experimentUri);
                    forceBenchmarkTerminate_unsecured(HobbitErrors.ExperimentTookTooMuchTime);
                }
            } else {
                LOGGER.warn(
                        "Got a timeout notification for an experiment that does not match the current experiment. It will be ignored.");
            }
        } finally {
            experimentMutex.release();
        }
    }

    @Override
    public void close() throws IOException {
        expStartTimer.cancel();
    }

}<|MERGE_RESOLUTION|>--- conflicted
+++ resolved
@@ -212,22 +212,15 @@
                 experimentStatus.startAbortionTimer(this, maxExecutionTime);
                 experimentStatus.setState(States.INIT);
 
-<<<<<<< HEAD
-                String experimentId = config.id;
-
-                LOGGER.info("Creating benchmark controller " + benchImageName);
-                String containerId = controller.containerManager.startContainer(benchImageName,
-=======
                 LOGGER.info("Creating benchmark controller " + benchmark.mainImage);
                 String containerId = controller.containerManager.startContainer(benchmark.mainImage,
->>>>>>> fbe98471
                         Constants.CONTAINER_TYPE_BENCHMARK, null,
                         new String[] { Constants.RABBIT_MQ_HOST_NAME_KEY + "=" + controller.rabbitMQHostName(),
                                 Constants.HOBBIT_SESSION_ID_KEY + "=" + config.id,
                                 Constants.HOBBIT_EXPERIMENT_URI_KEY + "=" + experimentStatus.experimentUri,
                                 Constants.BENCHMARK_PARAMETERS_MODEL_KEY + "=" + config.serializedBenchParams,
                                 Constants.SYSTEM_URI_KEY + "=" + config.systemUri },
-                        null, experimentId);
+                        null, config.id);
                 if (containerId == null) {
                     experimentStatus.addError(HobbitErrors.BenchmarkCreationError);
                     throw new Exception("Couldn't create benchmark controller " + config.benchmarkUri);
@@ -242,7 +235,7 @@
                         new String[] { Constants.RABBIT_MQ_HOST_NAME_KEY + "=" + controller.rabbitMQHostName(),
                                 Constants.HOBBIT_SESSION_ID_KEY + "=" + config.id,
                                 Constants.SYSTEM_PARAMETERS_MODEL_KEY + "=" + serializedSystemParams },
-                        null, experimentId);
+                        null, config.id);
                 if (containerId == null) {
                     LOGGER.error("Couldn't start the system. Trying to cancel the benchmark.");
                     forceBenchmarkTerminate_unsecured(HobbitErrors.SystemCreationError);
