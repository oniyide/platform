--- conflicted
+++ resolved
@@ -1,4 +1,3 @@
-<<<<<<< HEAD
 /**
  * This file is part of platform-controller.
  *
@@ -92,10 +91,10 @@
 
     /**
      * The current version of the platform.
-     * 
+     *
      * TODO Find a way to load the version automatically from the pom file.
      */
-    public static final String PLATFORM_VERSION = "1.0.7";
+    public static final String PLATFORM_VERSION = "1.0.9";
 
     private static final String DEPLOY_ENV = System.getProperty("DEPLOY_ENV", "production");
     private static final String DEPLOY_ENV_TESTING = "testing";
@@ -222,7 +221,7 @@
 
     /**
      * Handles incoming command request from the hobbit command queue.
-     * 
+     *
      * <p>
      * Commands handled by this method:
      * <ul>
@@ -319,7 +318,7 @@
     /**
      * Creates and starts a container based on the given
      * {@link StartCommandData} instance.
-     * 
+     *
      * @param data
      *            the data needed to start the container
      * @return the name of the created container
@@ -341,7 +340,7 @@
 
     /**
      * Stops the container with the given container name.
-     * 
+     *
      * @param containerName
      *            name of the container that should be stopped
      */
@@ -429,7 +428,7 @@
     /**
      * Sends the given command to the command queue with the given data appended
      * and using the given properties.
-     * 
+     *
      * @param address
      *            address for the message
      * @param command
@@ -769,7 +768,7 @@
     /**
      * Adds a new experiment with the given benchmark, system and benchmark
      * parameter to the queue.
-     * 
+     *
      * @param benchmarkUri
      *            the URI of the benchmark
      * @param systemUri
@@ -795,7 +794,7 @@
     /**
      * Creates a status object summarizing the current status of this
      * controller.
-     * 
+     *
      * @return the status of this controller
      */
     private ControllerStatus getStatus() {
@@ -825,7 +824,7 @@
     /**
      * Generates a unique experiment Id based on the current time stamp and the
      * last Id ({@link #lastIdTime}) that has been created.
-     * 
+     *
      * @return a unique experiment Id
      */
     private synchronized String generateExperimentId() {
@@ -840,7 +839,7 @@
     /**
      * Generates an experiment URI using the given id and the experiment URI
      * namespace defined by {@link Constants#EXPERIMENT_URI_NS}.
-     * 
+     *
      * @param id
      *            the id of the experiment
      * @return the experiment URI
@@ -900,908 +899,4 @@
     protected void sendToCmdQueue(byte command, byte data[], BasicProperties props) throws IOException {
         sendToCmdQueue(Constants.HOBBIT_SESSION_ID_FOR_PLATFORM_COMPONENTS, command, data, props);
     }
-}
-=======
-/**
- * This file is part of platform-controller.
- *
- * platform-controller is free software: you can redistribute it and/or modify
- * it under the terms of the GNU General Public License as published by
- * the Free Software Foundation, either version 3 of the License, or
- * (at your option) any later version.
- *
- * platform-controller is distributed in the hope that it will be useful,
- * but WITHOUT ANY WARRANTY; without even the implied warranty of
- * MERCHANTABILITY or FITNESS FOR A PARTICULAR PURPOSE.  See the
- * GNU General Public License for more details.
- *
- * You should have received a copy of the GNU General Public License
- * along with platform-controller.  If not, see <http://www.gnu.org/licenses/>.
- */
-package org.hobbit.controller;
-
-import java.io.Closeable;
-import java.io.IOException;
-import java.nio.ByteBuffer;
-import java.util.ArrayList;
-import java.util.Calendar;
-import java.util.HashSet;
-import java.util.List;
-import java.util.Set;
-import java.util.Timer;
-import java.util.TimerTask;
-import java.util.concurrent.Semaphore;
-
-import org.apache.commons.io.Charsets;
-import org.apache.commons.io.IOUtils;
-import org.apache.jena.query.Dataset;
-import org.apache.jena.query.DatasetFactory;
-import org.apache.jena.query.QueryExecution;
-import org.apache.jena.query.QueryExecutionFactory;
-import org.apache.jena.rdf.model.Model;
-import org.apache.jena.rdf.model.NodeIterator;
-import org.apache.jena.rdf.model.RDFNode;
-import org.apache.jena.rdf.model.ResIterator;
-import org.apache.jena.rdf.model.Resource;
-import org.apache.jena.vocabulary.RDF;
-import org.hobbit.controller.analyze.ExperimentAnalyzer;
-import org.hobbit.controller.data.ExperimentConfiguration;
-import org.hobbit.controller.docker.ContainerManager;
-import org.hobbit.controller.docker.ContainerManagerImpl;
-import org.hobbit.controller.docker.ContainerStateObserver;
-import org.hobbit.controller.docker.ContainerStateObserverImpl;
-import org.hobbit.controller.docker.ContainerTerminationCallback;
-import org.hobbit.controller.docker.ImageManager;
-import org.hobbit.controller.docker.ImageManagerImpl;
-import org.hobbit.controller.health.ClusterHealthChecker;
-import org.hobbit.controller.health.ClusterHealthCheckerImpl;
-import org.hobbit.controller.queue.ExperimentQueue;
-import org.hobbit.controller.queue.ExperimentQueueImpl;
-import org.hobbit.core.Commands;
-import org.hobbit.core.Constants;
-import org.hobbit.core.FrontEndApiCommands;
-import org.hobbit.core.components.AbstractCommandReceivingComponent;
-import org.hobbit.core.data.ConfiguredExperiment;
-import org.hobbit.core.data.ControllerStatus;
-import org.hobbit.core.data.StartCommandData;
-import org.hobbit.core.data.StopCommandData;
-import org.hobbit.core.data.SystemMetaData;
-import org.hobbit.core.rabbit.RabbitMQUtils;
-import org.hobbit.storage.client.StorageServiceClient;
-import org.hobbit.storage.queries.SparqlQueries;
-import org.hobbit.utils.rdf.RdfHelper;
-import org.hobbit.vocab.HOBBIT;
-import org.slf4j.Logger;
-import org.slf4j.LoggerFactory;
-
-import com.google.gson.Gson;
-import com.rabbitmq.client.AMQP.BasicProperties;
-import com.rabbitmq.client.Channel;
-import com.rabbitmq.client.DefaultConsumer;
-import com.rabbitmq.client.Envelope;
-import com.rabbitmq.client.MessageProperties;
-import com.spotify.docker.client.messages.Container;
-
-/**
- * This class implements the functionality of the central platform controller.
- *
- * @author Michael R&ouml;der (roeder@informatik.uni-leipzig.de)
- *
- */
-public class PlatformController extends AbstractCommandReceivingComponent
-        implements ContainerTerminationCallback, ExperimentAnalyzer {
-
-    private static final Logger LOGGER = LoggerFactory.getLogger(PlatformController.class);
-
-    /**
-     * The current version of the platform.
-     *
-     * TODO Find a way to load the version automatically from the pom file.
-     */
-    public static final String PLATFORM_VERSION = "1.0.9";
-
-    private static final String DEPLOY_ENV = System.getProperty("DEPLOY_ENV", "production");
-    private static final String DEPLOY_ENV_TESTING = "testing";
-
-    // every 60 mins
-    public static final long PUBLISH_CHALLENGES = 60 * 60 * 1000;
-
-    /**
-     * RabbitMQ channel between front end and platform controller.
-     */
-    protected Channel frontEnd2Controller;
-    /**
-     * The handler for requests coming from the front end.
-     */
-    protected DefaultConsumer frontEndApiHandler;
-    /**
-     * RabbitMQ channel between front end and platform controller.
-     */
-    protected Channel controller2Analysis;
-    /**
-     * A manager for Docker containers.
-     */
-    protected ContainerManager containerManager;
-    /**
-     * The observer of docker containers.
-     */
-    protected ContainerStateObserver containerObserver;
-    /**
-     * The queue containing experiments that are waiting for their execution.
-     */
-    protected ExperimentQueue queue;
-    /**
-     * Health checker used to make sure that the cluster has the preconfigured
-     * hardware.
-     */
-    protected ClusterHealthChecker healthChecker = new ClusterHealthCheckerImpl();
-    /**
-     * A simple mutex that is used to wait for a termination signal for the
-     * controller.
-     */
-    private Semaphore terminationMutex = new Semaphore(0);
-    /**
-     * Threadsafe JSON parser.
-     */
-    private Gson gson = new Gson();
-    /**
-     * Manager of benchmark and system images.
-     */
-    protected ImageManager imageManager;
-    /**
-     * Last experiment id that has been used.
-     */
-    private long lastIdTime = 0;
-
-    protected StorageServiceClient storage;
-
-    protected ExperimentManager expManager;
-
-    /**
-     * Timer used to trigger publishing of challenges
-     */
-    protected Timer challengePublishTimer;
-
-    @Override
-    public void init() throws Exception {
-        // First initialize the super class
-        super.init();
-        LOGGER.debug("Platform controller initialization started.");
-
-        // create container manager
-        containerManager = new ContainerManagerImpl();
-        LOGGER.debug("Container manager initialized.");
-        // Create container observer (polls status every 5s)
-        containerObserver = new ContainerStateObserverImpl(containerManager, 5 * 1000);
-        containerObserver.addTerminationCallback(this);
-        // Tell the manager to add container to the observer
-        containerManager.addContainerObserver(containerObserver);
-
-        containerObserver.startObserving();
-        LOGGER.debug("Container observer initialized.");
-
-        imageManager = new ImageManagerImpl();
-        LOGGER.debug("Image manager initialized.");
-
-        frontEnd2Controller = dataConnection.createChannel();
-        frontEndApiHandler = new DefaultConsumer(frontEnd2Controller) {
-            @Override
-            public void handleDelivery(String consumerTag, Envelope envelope, BasicProperties properties, byte[] body)
-                    throws IOException {
-                if (body.length > 0) {
-                    BasicProperties replyProperties;
-                    replyProperties = new BasicProperties.Builder().correlationId(properties.getCorrelationId())
-                            .deliveryMode(2).build();
-                    handleFrontEndCmd(body, properties.getReplyTo(), replyProperties);
-                }
-            }
-        };
-        frontEnd2Controller.queueDeclare(Constants.FRONT_END_2_CONTROLLER_QUEUE_NAME, false, false, true, null);
-        frontEnd2Controller.basicConsume(Constants.FRONT_END_2_CONTROLLER_QUEUE_NAME, true, frontEndApiHandler);
-
-        controller2Analysis = dataConnection.createChannel();
-        controller2Analysis.queueDeclare(Constants.CONTROLLER_2_ANALYSIS_QUEUE_NAME, false, false, true, null);
-
-        queue = new ExperimentQueueImpl();
-
-        storage = StorageServiceClient.create(dataConnection);
-
-        // the experiment manager should be the last module to create since it
-        // directly starts to use the other modules
-        expManager = new ExperimentManager(this);
-
-        // schedule challenges re-publishing
-        challengePublishTimer = new Timer();
-        PlatformController controller = this;
-        challengePublishTimer.schedule(new TimerTask() {
-            @Override
-            public void run() {
-                republishChallenges(storage, queue, controller);
-            }
-        }, PUBLISH_CHALLENGES, PUBLISH_CHALLENGES);
-
-        LOGGER.info("Platform controller initialized.");
-    }
-
-    /**
-     * Handles incoming command request from the hobbit command queue.
-     *
-     * <p>
-     * Commands handled by this method:
-     * <ul>
-     * <li>{@link Commands#DOCKER_CONTAINER_START}</li>
-     * <li>{@link Commands#DOCKER_CONTAINER_STOP}</li>
-     * </ul>
-     *
-     * @param command
-     *            command to be executed
-     * @param data
-     *            byte-encoded supplementary json for the command
-     *
-     *            0 - start container 1 - stop container Data format for each
-     *            command: Start container:
-     */
-    public void receiveCommand(byte command, byte[] data, String sessionId, String replyTo) {
-        if (LOGGER.isDebugEnabled()) {
-            LOGGER.info("received command: session={}, command={}, data={}", sessionId, Commands.toString(command),
-                    data != null ? RabbitMQUtils.readString(data) : "null");
-        } else {
-            LOGGER.info("received command: session={}, command={}", sessionId, Commands.toString(command));
-        }
-        // This command will receive data from Rabbit
-        // determine the command
-        switch (command) {
-        case Commands.DOCKER_CONTAINER_START: {
-            // Convert data byte array to config data structure
-            StartCommandData startParams = deserializeStartCommandData(data);
-            // trigger creation
-            String containerName = createContainer(startParams);
-            if (replyTo != null) {
-                try {
-                    cmdChannel.basicPublish("", replyTo, MessageProperties.PERSISTENT_BASIC,
-                            RabbitMQUtils.writeString(containerName));
-                } catch (IOException e) {
-                    StringBuilder errMsgBuilder = new StringBuilder();
-                    errMsgBuilder.append("Error, couldn't sent response after creation of container (");
-                    errMsgBuilder.append(startParams.toString());
-                    errMsgBuilder.append(") to replyTo=");
-                    errMsgBuilder.append(replyTo);
-                    errMsgBuilder.append(".");
-                    LOGGER.error(errMsgBuilder.toString(), e);
-                }
-            }
-            break;
-        }
-        case Commands.DOCKER_CONTAINER_STOP: {
-            // get containerId from params
-            StopCommandData stopParams = deserializeStopCommandData(data);
-            // trigger stop
-            stopContainer(stopParams.containerName);
-            break;
-        }
-        case Commands.BENCHMARK_READY_SIGNAL: {
-            expManager.systemOrBenchmarkReady(false);
-            break;
-        }
-        case Commands.SYSTEM_READY_SIGNAL: {
-            expManager.systemOrBenchmarkReady(true);
-            break;
-        }
-        case Commands.TASK_GENERATION_FINISHED: {
-            expManager.taskGenFinished();
-            break;
-        }
-        case Commands.BENCHMARK_FINISHED_SIGNAL: {
-            if ((data == null) || (data.length == 0)) {
-                LOGGER.error("Got no result model from the benchmark controller.");
-            } else {
-                Model model = RabbitMQUtils.readModel(data);
-                expManager.setResultModel(model);
-            }
-            break;
-        }
-        }
-    }
-
-    private StopCommandData deserializeStopCommandData(byte[] data) {
-        if (data == null) {
-            return null;
-        }
-        String dataString = RabbitMQUtils.readString(data);
-        return gson.fromJson(dataString, StopCommandData.class);
-    }
-
-    private StartCommandData deserializeStartCommandData(byte[] data) {
-        if (data == null) {
-            return null;
-        }
-        String dataString = RabbitMQUtils.readString(data);
-        return gson.fromJson(dataString, StartCommandData.class);
-    }
-
-    /**
-     * Creates and starts a container based on the given
-     * {@link StartCommandData} instance.
-     *
-     * @param data
-     *            the data needed to start the container
-     * @return the name of the created container
-     */
-    private String createContainer(StartCommandData data) {
-        String parentId = containerManager.getContainerId(data.parent);
-        if (parentId == null) {
-            LOGGER.error("Couldn't create container because the parent \"{}\" is not known.", data.parent);
-            return null;
-        }
-        String containerId = containerManager.startContainer(data.image, data.type, parentId, data.environmentVariables,
-                null);
-        if (containerId == null) {
-            return null;
-        } else {
-            return containerManager.getContainerName(containerId);
-        }
-    }
-
-    /**
-     * Stops the container with the given container name.
-     *
-     * @param containerName
-     *            name of the container that should be stopped
-     */
-    public void stopContainer(String containerName) {
-        String containerId = containerManager.getContainerId(containerName);
-        if (containerId != null) {
-            containerManager.stopContainer(containerId);
-        }
-    }
-
-    @Override
-    public void run() throws Exception {
-        // We sleep until the controller should terminate
-        terminationMutex.acquire();
-    }
-
-    @Override
-    public void notifyTermination(String containerId, int exitCode) {
-        LOGGER.info("Container " + containerId + " stopped with exitCode=" + exitCode);
-        // Check whether this container was part of an experiment
-        expManager.notifyTermination(containerId, exitCode);
-        // Remove the container from the observer
-        containerObserver.removedObservedContainer(containerId);
-        // If we should remove all containers created by us
-        if (!DEPLOY_ENV.equals(DEPLOY_ENV_TESTING)) {
-            // If we remove this container, we have to make sure that there are
-            // no children that are still running
-            containerManager.stopParentAndChildren(containerId);
-            containerManager.removeContainer(containerId);
-        }
-    }
-
-    @Override
-    public void close() throws IOException {
-        // stop the container observer
-        try {
-            if (containerObserver != null) {
-                containerObserver.stopObserving();
-            }
-        } catch (Exception e) {
-            LOGGER.error("Couldn't stop the container observer.", e);
-        }
-        // get all remaining containers from the container manager,
-        // terminate and remove them
-        try {
-            List<Container> containers = containerManager.getContainers();
-            for (Container c : containers) {
-                containerManager.stopContainer(c.id());
-                containerManager.removeContainer(c.id());
-            }
-        } catch (Exception e) {
-            LOGGER.error("Couldn't stop running containers.", e);
-        }
-        // Close the storage client
-        IOUtils.closeQuietly(storage);
-        // Close the queue if this is needed
-        if ((queue != null) && (queue instanceof Closeable)) {
-            IOUtils.closeQuietly((Closeable) queue);
-        }
-        if (frontEnd2Controller != null) {
-            try {
-                frontEnd2Controller.close();
-            } catch (Exception e) {
-            }
-        }
-        if (controller2Analysis != null) {
-            try {
-                controller2Analysis.close();
-            } catch (Exception e) {
-            }
-        }
-
-        // Close experiment manager
-        IOUtils.closeQuietly(expManager);
-        // Closing the super class is the last statement!
-        super.close();
-    }
-
-    @Override
-    public void analyzeExperiment(String uri) throws IOException {
-        controller2Analysis.basicPublish("", Constants.CONTROLLER_2_ANALYSIS_QUEUE_NAME,
-                MessageProperties.PERSISTENT_BASIC, RabbitMQUtils.writeString(uri));
-    }
-
-    /**
-     * Sends the given command to the command queue with the given data appended
-     * and using the given properties.
-     *
-     * @param address
-     *            address for the message
-     * @param command
-     *            the command that should be sent
-     * @param data
-     *            data that should be appended to the command
-     * @param props
-     *            properties that should be used for the message
-     * @throws IOException
-     */
-    protected void sendToCmdQueue(String address, byte command, byte data[], BasicProperties props) throws IOException {
-        byte sessionIdBytes[] = RabbitMQUtils.writeString(address);
-        // + 5 because 4 bytes for the session ID length and 1 byte for the
-        // command
-        int dataLength = sessionIdBytes.length + 5;
-        boolean attachData = (data != null) && (data.length > 0);
-        if (attachData) {
-            dataLength += data.length;
-        }
-        ByteBuffer buffer = ByteBuffer.allocate(dataLength);
-        buffer.putInt(sessionIdBytes.length);
-        buffer.put(sessionIdBytes);
-        buffer.put(command);
-        if (attachData) {
-            buffer.put(data);
-        }
-        cmdChannel.basicPublish(Constants.HOBBIT_COMMAND_EXCHANGE_NAME, "", props, buffer.array());
-    }
-
-    /**
-     * The controller overrides the super method because it does not need to
-     * check for the leading hobbit id and delegates the command handling to the
-     * {@link #receiveCommand(byte, byte[], String, String)} method.
-     */
-    protected void handleCmd(byte bytes[], String replyTo) {
-        ByteBuffer buffer = ByteBuffer.wrap(bytes);
-        int idLength = buffer.getInt();
-        byte sessionIdBytes[] = new byte[idLength];
-        buffer.get(sessionIdBytes);
-        String sessionId = new String(sessionIdBytes, Charsets.UTF_8);
-        byte command = buffer.get();
-        byte remainingData[];
-        if (buffer.remaining() > 0) {
-            remainingData = new byte[buffer.remaining()];
-            buffer.get(remainingData);
-        } else {
-            remainingData = new byte[0];
-        }
-        receiveCommand(command, remainingData, sessionId, replyTo);
-    }
-
-    protected void handleFrontEndCmd(byte bytes[], String replyTo, BasicProperties replyProperties) {
-        if (bytes.length == 0) {
-            return;
-        }
-        byte response[] = null;
-        ByteBuffer buffer = ByteBuffer.wrap(bytes);
-        try {
-            // The first byte is the command
-            switch (buffer.get()) {
-            case FrontEndApiCommands.LIST_CURRENT_STATUS: {
-                ControllerStatus status = getStatus();
-                response = RabbitMQUtils.writeString(gson.toJson(status));
-                break;
-            }
-            case FrontEndApiCommands.LIST_AVAILABLE_BENCHMARKS: {
-                response = RabbitMQUtils.writeString(gson.toJson(imageManager.getBenchmarks()));
-                break;
-            }
-            case FrontEndApiCommands.GET_BENCHMARK_DETAILS: {
-                // get benchmarkUri
-                String benchmarkUri = RabbitMQUtils.readString(buffer);
-                LOGGER.info("Loading details for benchmark \"{}\"", benchmarkUri);
-                Model benchmarkModel = imageManager.getBenchmarkModel(benchmarkUri);
-                // If the model could be found
-                if (benchmarkModel != null) {
-                    List<SystemMetaData> systems4Benchmark = imageManager.getSystemsForBenchmark(benchmarkModel);
-                    // If there is a username based on that the systems should
-                    // be filtered
-                    if (buffer.hasRemaining()) {
-                        String userName = RabbitMQUtils.readString(buffer);
-                        LOGGER.info("Fitlering systems for user \"{}\"", userName);
-                        Set<SystemMetaData> userSystems = new HashSet<SystemMetaData>(
-                                imageManager.getSystemsOfUser(userName));
-                        List<SystemMetaData> filteredSystems = new ArrayList<>(systems4Benchmark.size());
-                        for (SystemMetaData s : systems4Benchmark) {
-                            if (userSystems.contains(s)) {
-                                filteredSystems.add(s);
-                            }
-                        }
-                        systems4Benchmark = filteredSystems;
-                    }
-                    response = RabbitMQUtils.writeByteArrays(new byte[][] { RabbitMQUtils.writeModel(benchmarkModel),
-                            RabbitMQUtils.writeString(gson.toJson(systems4Benchmark)) });
-                } else {
-                    LOGGER.error("Couldn't find model of benchmark \"{}\".", benchmarkUri);
-                }
-                break;
-            }
-            case FrontEndApiCommands.ADD_EXPERIMENT_CONFIGURATION: {
-                // get the benchmark URI
-                String benchmarkUri = RabbitMQUtils.readString(buffer);
-                String systemUri = RabbitMQUtils.readString(buffer);
-                String serializedBenchParams = RabbitMQUtils.readString(buffer);
-                String experimentId = addExperimentToQueue(benchmarkUri, systemUri, serializedBenchParams, null, null,
-                        null);
-                response = RabbitMQUtils.writeString(experimentId);
-                break;
-            }
-            case FrontEndApiCommands.GET_SYSTEMS_OF_USER: {
-                // get the user name
-                String userName = RabbitMQUtils.readString(buffer);
-                LOGGER.info("Loading systems of user \"{}\"", userName);
-                response = RabbitMQUtils.writeString(gson.toJson(imageManager.getSystemsOfUser(userName)));
-                break;
-            }
-            case FrontEndApiCommands.CLOSE_CHALLENGE: {
-                // get the challenge URI
-                String challengeUri = RabbitMQUtils.readString(buffer);
-                closeChallenge(challengeUri);
-                break;
-            }
-            default: {
-                LOGGER.error("Got a request from the front end with an unknown command code {}. It will be ignored.",
-                        bytes[0]);
-                break;
-            }
-            }
-        } catch (Exception e) {
-            LOGGER.error("Exception while hadling front end request.", e);
-        } finally {
-            if (replyTo != null) {
-                LOGGER.info("Replying to " + replyTo);
-                try {
-                    frontEnd2Controller.basicPublish("", replyTo, replyProperties,
-                            response != null ? response : new byte[0]);
-                } catch (IOException e) {
-                    LOGGER.error("Exception while trying to send response to the front end.", e);
-                }
-            }
-        }
-        LOGGER.info("Finished handling of front end request.");
-    }
-
-    private Model getChallengeFromUri(String challengeUri) {
-        // get experiments from the challenge
-        String query = SparqlQueries.getChallengeGraphQuery(challengeUri, Constants.CHALLENGE_DEFINITION_GRAPH_URI);
-        if (query == null) {
-            LOGGER.error("Couldn't get challenge {} because the needed SPARQL query couldn't be loaded. Aborting.",
-                    challengeUri);
-            return null;
-        }
-        return storage.sendConstructQuery(query);
-    }
-
-    private List<ExperimentConfiguration> getChallengeTasksFromUri(String challengeUri) {
-        Model model = getChallengeFromUri(challengeUri);
-        if (model == null) {
-            LOGGER.error("Couldn't get model for challenge {} . Aborting.", challengeUri);
-            return null;
-        }
-        Resource challengeResource = model.getResource(challengeUri);
-        Calendar executionDate = RdfHelper.getDateValue(model, challengeResource, HOBBIT.executionDate);
-        ResIterator taskIterator = model.listSubjectsWithProperty(HOBBIT.isTaskOf, challengeResource);
-        List<ExperimentConfiguration> experiments = new ArrayList<>();
-        while (taskIterator.hasNext()) {
-            Resource challengeTask = taskIterator.next();
-            String challengeTaskUri = challengeTask.getURI();
-            // get benchmark information
-            String benchmarkUri = RdfHelper.getStringValue(model, challengeTask, HOBBIT.involvesBenchmark);
-            String experimentId, systemUri, serializedBenchParams;
-            // iterate participating system instances
-            NodeIterator systemInstanceIterator = model.listObjectsOfProperty(challengeTask,
-                    HOBBIT.involvesSystemInstance);
-            RDFNode sysInstance;
-            while (systemInstanceIterator.hasNext()) {
-                sysInstance = systemInstanceIterator.next();
-                if (sysInstance.isURIResource()) {
-                    systemUri = sysInstance.asResource().getURI();
-                    experimentId = generateExperimentId();
-                    serializedBenchParams = RabbitMQUtils
-                            .writeModel2String(createExpModelForChallengeTask(model, challengeTaskUri, systemUri));
-                    experiments.add(new ExperimentConfiguration(experimentId, benchmarkUri, serializedBenchParams,
-                            systemUri, challengeUri, challengeTaskUri, executionDate));
-                } else {
-                    LOGGER.error("Couldn't get the benchmark for challenge task \"{}\". This task will be ignored.",
-                            challengeTaskUri);
-                }
-            }
-        }
-        return experiments;
-    }
-
-    /**
-     * Closes the challenge with the given URI by adding the "closed" triple to
-     * its graph and inserting the configured experiments into the queue.
-     *
-     * @param challengeUri
-     *            the URI of the challenge that should be closed
-     */
-    private void closeChallenge(String challengeUri) {
-        // send SPARQL query to close the challenge
-        String query = SparqlQueries.getCloseChallengeQuery(challengeUri, Constants.CHALLENGE_DEFINITION_GRAPH_URI);
-        if (query == null) {
-            LOGGER.error(
-                    "Couldn't close the challenge {} because the needed SPARQL query couldn't be loaded. Aborting.",
-                    challengeUri);
-            return;
-        }
-        if (!storage.sendUpdateQuery(query)) {
-            LOGGER.error("Couldn't close the challenge {} because the SPARQL query didn't had any effect. Aborting.",
-                    challengeUri);
-            return;
-        }
-        // get experiments from the challenge
-        List<ExperimentConfiguration> experiments = getChallengeTasksFromUri(challengeUri);
-        if (experiments == null) {
-            LOGGER.error("Couldn't get experiments for challenge {} . Aborting.", challengeUri);
-            return;
-        }
-        // add to queue
-        for (ExperimentConfiguration ex : experiments) {
-            LOGGER.info("Adding experiment " + ex.id + " with benchmark " + ex.benchmarkUri + " and system "
-                    + ex.systemUri + " to the queue.");
-            queue.add(ex);
-        }
-    }
-
-    /*
-     * The method is static for an easier JUnit test implementation
-     */
-    protected synchronized static void republishChallenges(StorageServiceClient storage, ExperimentQueue queue,
-            ExperimentAnalyzer analyzer) {
-        LOGGER.info("Checking for challenges to publish...");
-        // Get list of all UNPUBLISHED, closed challenges, their tasks and
-        // publication dates
-        Model challengesModel = storage.sendConstructQuery(
-                SparqlQueries.getChallengePublishInfoQuery(null, Constants.CHALLENGE_DEFINITION_GRAPH_URI));
-        ResIterator challengeIterator = challengesModel.listResourcesWithProperty(RDF.type, HOBBIT.Challenge);
-        Resource challenge;
-        Calendar now = Calendar.getInstance(Constants.DEFAULT_TIME_ZONE);
-        // go through the challenges
-        while (challengeIterator.hasNext()) {
-            challenge = challengeIterator.next();
-            Calendar publishDate = RdfHelper.getDateTimeValue(challengesModel, challenge, HOBBIT.publicationDate);
-            if (publishDate == null) {
-                publishDate = RdfHelper.getDateValue(challengesModel, challenge, HOBBIT.publicationDate);
-            }
-            // If the challenge results should be published
-            if ((publishDate != null) && (now.after(publishDate))) {
-                List<Resource> taskResources = RdfHelper.getSubjectResources(challengesModel, HOBBIT.isTaskOf,
-                        challenge);
-                Set<String> tasks = new HashSet<>();
-                for (Resource taskResource : taskResources) {
-                    tasks.add(taskResource.getURI());
-                }
-                /*
-                 * Check that all experiments that belong to the challenge have
-                 * been finished. Note that we don't have to check the
-                 * experiment that is running at the moment, since it is part of
-                 * the queue.
-                 */
-                int count = 0;
-                for (ExperimentConfiguration config : queue.listAll()) {
-                    if (tasks.contains(config.challengeTaskUri)) {
-                        ++count;
-                    }
-                }
-                // if there are no challenge experiments in the queue
-                if (count == 0) {
-                    LOGGER.info("publishing challenge {}", challenge.getURI());
-                    // get the challenge model
-                    Model challengeModel = storage.sendConstructQuery(SparqlQueries
-                            .getChallengeGraphQuery(challenge.getURI(), Constants.CHALLENGE_DEFINITION_GRAPH_URI));
-                    // insert the challenge into the public graph
-                    if (!storage.sendInsertQuery(challengeModel, Constants.PUBLIC_RESULT_GRAPH_URI)) {
-                        LOGGER.error("Couldn't copy the graph of the challenge \"{}\". Aborting.", challenge.getURI());
-                        return;
-                    }
-                    // copy the results to the public result graph
-                    List<Resource> experiments = new ArrayList<>();
-                    for (String taskUri : tasks) {
-                        Model taskExperimentModel = storage.sendConstructQuery(SparqlQueries
-                                .getExperimentOfTaskQuery(null, taskUri, Constants.PRIVATE_RESULT_GRAPH_URI));
-                        experiments.addAll(RdfHelper.getSubjectResources(taskExperimentModel, HOBBIT.isPartOf,
-                                taskExperimentModel.getResource(taskUri)));
-                        if (!storage.sendInsertQuery(taskExperimentModel, Constants.PUBLIC_RESULT_GRAPH_URI)) {
-                            LOGGER.error("Couldn't copy experiment results for challenge task \"{}\". Aborting.",
-                                    taskUri);
-                            return;
-                        }
-                        // Send the experiment to the analysis component
-                        for (Resource experiment : experiments) {
-                            try {
-                                analyzer.analyzeExperiment(experiment.getURI());
-                            } catch (IOException e) {
-                                LOGGER.error("Could not send task \"{}\" to AnalyseQueue.", taskUri);
-                            }
-                        }
-                    }
-                    // Remove challenge from challenge graph
-                    storage.sendUpdateQuery(SparqlQueries.deleteChallengeGraphQuery(challenge.getURI(),
-                            Constants.CHALLENGE_DEFINITION_GRAPH_URI));
-                    // Remove experiments
-                    for (Resource experiment : experiments) {
-                        storage.sendUpdateQuery(SparqlQueries.deleteExperimentGraphQuery(experiment.getURI(),
-                                Constants.PRIVATE_RESULT_GRAPH_URI));
-                    }
-                    // Clean up the remaining graph
-                    String queries[] = SparqlQueries
-                            .cleanUpChallengeGraphQueries(Constants.CHALLENGE_DEFINITION_GRAPH_URI);
-                    for (int i = 0; i < queries.length; ++i) {
-                        storage.sendUpdateQuery(queries[i]);
-                    }
-                    queries = SparqlQueries.cleanUpPrivateGraphQueries(Constants.PRIVATE_RESULT_GRAPH_URI);
-                    for (int i = 0; i < queries.length; ++i) {
-                        storage.sendUpdateQuery(queries[i]);
-                    }
-                }
-            }
-        }
-    }
-
-    private Model createExpModelForChallengeTask(Model model, String challengeTaskUri, String systemUri) {
-        Dataset dataset = DatasetFactory.create();
-        dataset.addNamedModel("http://temp.org/challenge", model);
-        String query = SparqlQueries.getCreateExperimentFromTaskQuery(Constants.NEW_EXPERIMENT_URI, challengeTaskUri,
-                systemUri, "http://temp.org/challenge");
-        if (query == null) {
-            LOGGER.error("Couldn't load SPARQL query to create an RDF model for a new experiment. Returning null.");
-            return null;
-        }
-        QueryExecution qe = QueryExecutionFactory.create(query, dataset);
-        return qe.execConstruct();
-    }
-
-    /**
-     * Adds a new experiment with the given benchmark, system and benchmark
-     * parameter to the queue.
-     *
-     * @param benchmarkUri
-     *            the URI of the benchmark
-     * @param systemUri
-     *            the URI of the system
-     * @param serializedBenchParams
-     *            the serialized benchmark parameters
-     * @param executionDate
-     *            the date at which this experiment should be executed as part
-     *            of a challenge. Should be set to <code>null</code> if it is
-     *            not part of a challenge.
-     * @return the Id of the created experiment
-     */
-    protected String addExperimentToQueue(String benchmarkUri, String systemUri, String serializedBenchParams,
-            String challengUri, String challengTaskUri, Calendar executionDate) {
-        String experimentId = generateExperimentId();
-        LOGGER.info("Adding experiment " + experimentId + " with benchmark " + benchmarkUri + " and system " + systemUri
-                + " to the queue.");
-        queue.add(new ExperimentConfiguration(experimentId, benchmarkUri, serializedBenchParams, systemUri, challengUri,
-                challengTaskUri, executionDate));
-        return experimentId;
-    }
-
-    /**
-     * Creates a status object summarizing the current status of this
-     * controller.
-     *
-     * @return the status of this controller
-     */
-    private ControllerStatus getStatus() {
-        ControllerStatus status = new ControllerStatus();
-        expManager.addStatusInfo(status);
-        if (status.currentSystemUri != null) {
-            Model model = imageManager.getSystemModel(status.currentSystemUri);
-            if (model != null) {
-                status.currentSystemName = RdfHelper.getLabel(model, model.getResource(status.currentSystemUri));
-            }
-        }
-        List<ExperimentConfiguration> experiments = queue.listAll();
-        List<ConfiguredExperiment> tempQueue = new ArrayList<ConfiguredExperiment>(experiments.size());
-        ConfiguredExperiment queuedExp;
-        for (ExperimentConfiguration experiment : experiments) {
-            if (!experiment.id.equals(status.currentExperimentId)) {
-                queuedExp = new ConfiguredExperiment();
-                queuedExp.benchmarkUri = experiment.benchmarkUri;
-                queuedExp.systemUri = experiment.systemUri;
-                tempQueue.add(queuedExp);
-            }
-        }
-        status.queue = tempQueue.toArray(new ConfiguredExperiment[tempQueue.size()]);
-        return status;
-    }
-
-    /**
-     * Generates a unique experiment Id based on the current time stamp and the
-     * last Id ({@link #lastIdTime}) that has been created.
-     *
-     * @return a unique experiment Id
-     */
-    private synchronized String generateExperimentId() {
-        long time = System.currentTimeMillis();
-        while (time <= lastIdTime) {
-            ++time;
-        }
-        lastIdTime = time;
-        return Long.toString(time);
-    }
-
-    /**
-     * Generates an experiment URI using the given id and the experiment URI
-     * namespace defined by {@link Constants#EXPERIMENT_URI_NS}.
-     *
-     * @param id
-     *            the id of the experiment
-     * @return the experiment URI
-     */
-    public static String generateExperimentUri(String id) {
-        return Constants.EXPERIMENT_URI_NS + id;
-    }
-
-    public ImageManager imageManager() {
-        return imageManager;
-    }
-
-    public StorageServiceClient storage() {
-        return storage;
-    }
-
-    public String rabbitMQHostName() {
-        return rabbitMQHostName;
-    }
-
-    ///// There are some methods that shouldn't be used by the controller and
-    ///// have been marked as deprecated
-
-    /**
-     * @deprecated Not used inside the controller. Use
-     *             {@link #receiveCommand(byte, byte[], String, String)}
-     *             instead.
-     */
-    @Deprecated
-    @Override
-    public void receiveCommand(byte command, byte[] data) {
-    }
-
-    /**
-     * @deprecated The {@link PlatformController} should use
-     *             {@link #sendToCmdQueue(String, byte, byte[], BasicProperties)}
-     */
-    @Deprecated
-    protected void sendToCmdQueue(byte command) throws IOException {
-        sendToCmdQueue(Constants.HOBBIT_SESSION_ID_FOR_PLATFORM_COMPONENTS, command, null, null);
-    }
-
-    /**
-     * @deprecated The {@link PlatformController} should use
-     *             {@link #sendToCmdQueue(String, byte, byte[], BasicProperties)}
-     */
-    @Deprecated
-    protected void sendToCmdQueue(byte command, byte data[]) throws IOException {
-        sendToCmdQueue(Constants.HOBBIT_SESSION_ID_FOR_PLATFORM_COMPONENTS, command, data, null);
-    }
-
-    /**
-     * @deprecated The {@link PlatformController} should use
-     *             {@link #sendToCmdQueue(String, byte, byte[], BasicProperties)}
-     */
-    @Deprecated
-    protected void sendToCmdQueue(byte command, byte data[], BasicProperties props) throws IOException {
-        sendToCmdQueue(Constants.HOBBIT_SESSION_ID_FOR_PLATFORM_COMPONENTS, command, data, props);
-    }
-}
->>>>>>> 49118aac
+}