--- conflicted
+++ resolved
@@ -42,10 +42,6 @@
         <dependency>
             <groupId>org.hobbit</groupId>
             <artifactId>core</artifactId>
-<<<<<<< HEAD
-=======
-            <version>1.0.10-SNAPSHOT</version>
->>>>>>> 4f20027b
         </dependency>
         
         <dependency>
